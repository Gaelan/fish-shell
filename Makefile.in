--- conflicted
+++ resolved
@@ -76,17 +76,7 @@
 # All objects that the system needs to build fish, except fish.o
 #
 
-<<<<<<< HEAD
-FISH_OBJS := function.o builtin.o complete.o env.o exec.o expand.o		\
-	highlight.o history.o kill.o parser.o proc.o reader.o sanity.o		\
-	tokenizer.o wildcard.o wgetopt.o wutil.o input.o output.o intern.o	\
-	env_universal_common.o input_common.o event.o		\
-	signal.o io.o parse_util.o common.o screen.o path.o autoload.o		\
-	parser_keywords.o iothread.o color.o postfork.o	\
-	builtin_test.o parse_tree.o parse_productions.o parse_execution.o \
-	pager.o utf8.o wcstringutil.o fish_version.o docopt_registration.o \
-	docopt/docopt_fish.o docopt/docopt_fish_parse_tree.o
-=======
+
 FISH_OBJS := obj/function.o obj/builtin.o obj/complete.o obj/env.o obj/exec.o \
 	obj/expand.o obj/highlight.o obj/history.o obj/kill.o obj/parser.o \
 	obj/proc.o obj/reader.o obj/sanity.o obj/tokenizer.o obj/wildcard.o \
@@ -96,8 +86,8 @@
 	obj/autoload.o obj/parser_keywords.o obj/iothread.o obj/color.o \
 	obj/postfork.o obj/builtin_test.o obj/parse_tree.o obj/parse_productions.o \
 	obj/parse_execution.o obj/pager.o obj/utf8.o obj/fish_version.o \
-	obj/wcstringutil.o
->>>>>>> 92e9297a
+	obj/wcstringutil.o obj/docopt_registration.o obj/docopt_fish.o \
+	obj/docopt_fish_parse_tree.o
 
 FISH_INDENT_OBJS := obj/fish_indent.o obj/print_help.o $(FISH_OBJS) 
 
