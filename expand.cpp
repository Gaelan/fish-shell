/**\file expand.c

String expansion functions. These functions perform several kinds of
parameter expansion. 

*/

#include "config.h"

#include <stdlib.h>
#include <stdio.h>
#include <wchar.h>
#include <string.h>
#include <wctype.h>
#include <errno.h>
#include <pwd.h>
#include <unistd.h>
#include <sys/types.h>
#include <sys/sysctl.h>
#include <termios.h>
#include <dirent.h>
#include <sys/stat.h>
#include <unistd.h>
#include <signal.h>
#include <algorithm>

#include <assert.h>
#include <vector>

#ifdef SunOS
#include <procfs.h>
#endif

#include "fallback.h"
#include "util.h"

#include "common.h"
#include "wutil.h"
#include "env.h"
#include "proc.h"
#include "parser.h"
#include "expand.h"
#include "wildcard.h"
#include "exec.h"
#include "signal.h"
#include "tokenizer.h"
#include "complete.h"

#include "parse_util.h"

/**
   Error issued on invalid variable name
*/
#define COMPLETE_VAR_DESC _( L"The '$' character begins a variable name. The character '%lc', which directly followed a '$', is not allowed as a part of a variable name, and variable names may not be zero characters long. To learn more about variable expansion in fish, type 'help expand-variable'.")

/**
   Error issued on $?
*/
#define COMPLETE_YOU_WANT_STATUS _( L"$? is not a valid variable in fish. If you want the exit status of the last command, try $status.")

/**
   Error issued on invalid variable name
*/
#define COMPLETE_VAR_NULL_DESC _( L"The '$' begins a variable name. It was given at the end of an argument. Variable names may not be zero characters long. To learn more about variable expansion in fish, type 'help expand-variable'.")

/**
   Error issued on invalid variable name
*/
#define COMPLETE_VAR_BRACKET_DESC _( L"Did you mean %ls{$%ls}%ls? The '$' character begins a variable name. A bracket, which directly followed a '$', is not allowed as a part of a variable name, and variable names may not be zero characters long. To learn more about variable expansion in fish, type 'help expand-variable'." )

/**
   Error issued on invalid variable name
*/
#define COMPLETE_VAR_PARAN_DESC _( L"Did you mean (COMMAND)? In fish, the '$' character is only used for accessing variables. To learn more about command substitution in fish, type 'help expand-command-substitution'.")

/**
   Description for child process
*/
#define COMPLETE_CHILD_PROCESS_DESC _( L"Child process")

/**
   Description for non-child process
*/
#define COMPLETE_PROCESS_DESC _( L"Process")

/**
   Description for long job
*/
#define COMPLETE_JOB_DESC _( L"Job")

/**
   Description for short job. The job command is concatenated
*/
#define COMPLETE_JOB_DESC_VAL _( L"Job: %ls")

/**
   Description for the shells own pid
*/
#define COMPLETE_SELF_DESC _( L"Shell process")

/**
   Description for the shells own pid
*/
#define COMPLETE_LAST_DESC _( L"Last background job")

/**
   String in process expansion denoting ourself
*/
#define SELF_STR L"self"

/**
   String in process expansion denoting last background job
*/
#define LAST_STR L"last"

/**
   Characters which make a string unclean if they are the first
   character of the string. See \c expand_is_clean().
*/
#define UNCLEAN_FIRST L"~%"
/**
   Unclean characters. See \c expand_is_clean().
*/
#define UNCLEAN L"$*?\\\"'({})"

static void remove_internal_separator( wcstring &s, bool conv );

int expand_is_clean( const wchar_t *in )
{

	const wchar_t * str = in;

	CHECK( in, 1 );

	/*
	  Test characters that have a special meaning in the first character position
	*/
	if( wcschr( UNCLEAN_FIRST, *str ) )
		return 0;

	/*
	  Test characters that have a special meaning in any character position
	*/
	while( *str )
	{
		if( wcschr( UNCLEAN, *str ) )
			return 0;
		str++;
	}

	return 1;
}

/**
   Return the environment variable value for the string starting at \c in.
*/
static env_var_t expand_var(const wchar_t *in)
{
	if( !in )
		return env_var_t::missing_var();
	return env_get_string( in );
}

/**
   Test if the specified string does not contain character which can
   not be used inside a quoted string.
*/
static int is_quotable( const wchar_t *str )
{
	switch( *str )
	{
		case 0:
			return 1;

		case L'\n':
		case L'\t':
		case L'\r':
		case L'\b':
		case L'\x1b':
			return 0;

		default:
			return is_quotable(str+1);
	}
	return 0;

}

static int is_quotable(const wcstring &str) {
	return is_quotable(str.c_str());
}

wcstring expand_escape_variable( const wcstring &in )
{

	wcstring_list_t lst;
	wcstring buff;

	tokenize_variable_array( in, lst );

	switch( lst.size() )
	{
		case 0:
			buff.append(L"''");
			break;
			
		case 1:
		{
			const wcstring &el = lst.at(0);

			if( el.find(L' ') != wcstring::npos && is_quotable( el ) )
			{
				buff.append(L"'");
				buff.append(el);
				buff.append(L"'");
			}
			else
			{
				buff.append(escape_string(el, 1));
			}
			break;
		}
		default:
		{
			for( size_t j=0; j<lst.size(); j++ )
			{
				const wcstring &el = lst.at(j);
				if( j )
					buff.append(L"  " );

				if( is_quotable( el ) )
				{
					buff.append(L"'");
					buff.append(el);
					buff.append(L"'");
				}
				else
				{
					buff.append(escape_string(el, 1));
				}
			}
		}
	}
	return buff;
}

/**
   Tests if all characters in the wide string are numeric
*/
static int iswnumeric( const wchar_t *n )
{
	for( ; *n; n++ )
	{
		if( *n < L'0' || *n > L'9' )
		{
			return 0;
		}
	}
	return 1;
}

/**
   See if the process described by \c proc matches the commandline \c
   cmd
*/
static bool match_pid( const wchar_t *cmd,
					   const wchar_t *proc,
					   int flags,
					   int *offset)
{
	/* Test for a direct match. If the proc string is empty (e.g. the user tries to complete against %), then return an offset pointing at the base command. That ensures that you don't see a bunch of dumb paths when completing against all processes. */
	if( proc[0] != L'\0' && wcsncmp( cmd, proc, wcslen( proc ) ) == 0 )
	{
		if( offset )
			*offset = 0;
		return true;
	}
        
    /* Get the command to match against. We're only interested in the last path component. */
    const wcstring base_cmd = wbasename(cmd);
    
    bool result = string_prefixes_string(proc, base_cmd);
    if (result)
    {
        /* It's a match. Return the offset within the full command. */
        if (offset)
            *offset = wcslen(cmd) - base_cmd.size();
    }
    return result;
}

/** Helper class for iterating over processes. The names returned have been unescaped (e.g. may include spaces) */
#ifdef KERN_PROCARGS2

/* BSD / OS X process completions */

class process_iterator_t {
    std::vector<pid_t> pids;
    size_t idx;
    
    wcstring name_for_pid(pid_t pid);
    
    public:
    process_iterator_t();
    bool next_process(wcstring *str, pid_t *pid);
};

wcstring process_iterator_t::name_for_pid(pid_t pid)
{
    wcstring result;
    int mib[4], maxarg = 0, numArgs = 0;
    size_t size = 0;
    char *args = NULL, *stringPtr = NULL;
    
    mib[0] = CTL_KERN;
    mib[1] = KERN_ARGMAX;
    
    size = sizeof(maxarg);
    if (sysctl(mib, 2, &maxarg, &size, NULL, 0) == -1) {
        return result;
    }
    
    args = (char *)malloc( maxarg );
    if ( args == NULL ) {
        return result;
    }
    
    mib[0] = CTL_KERN;
    mib[1] = KERN_PROCARGS2;
    mib[2] = pid;
    
    size = (size_t)maxarg;
    if ( sysctl(mib, 3, args, &size, NULL, 0) == -1 ) {
        free( args );
        return result;;
    }
    
    memcpy( &numArgs, args, sizeof(numArgs) );
    stringPtr = args + sizeof(numArgs);
    result = str2wcstring(stringPtr);
    free(args);
    return result;
}

bool process_iterator_t::next_process(wcstring *out_str, pid_t *out_pid)
{
    wcstring name;
    pid_t pid = 0;
    bool result = false;
    while (idx < pids.size())
    {
        pid = pids.at(idx++);
        name = name_for_pid(pid);
        if (! name.empty())
        {
            result = true;
            break;
        }
    }
    if (result)
    {
        *out_str = name;
        *out_pid = pid;
    }
    return result;
}

process_iterator_t::process_iterator_t() : idx(0)
{
    int                 err;
    struct kinfo_proc * result;
    bool                done;
    static const int    name[] = { CTL_KERN, KERN_PROC, KERN_PROC_ALL, 0 };
    // Declaring name as const requires us to cast it when passing it to
    // sysctl because the prototype doesn't include the const modifier.
    size_t              length;
    
    
    // We start by calling sysctl with result == NULL and length == 0.
    // That will succeed, and set length to the appropriate length.
    // We then allocate a buffer of that size and call sysctl again
    // with that buffer.  If that succeeds, we're done.  If that fails
    // with ENOMEM, we have to throw away our buffer and loop.  Note
    // that the loop causes use to call sysctl with NULL again; this
    // is necessary because the ENOMEM failure case sets length to
    // the amount of data returned, not the amount of data that
    // could have been returned.
    
    result = NULL;
    done = false;
    do {
        assert(result == NULL);
        
        // Call sysctl with a NULL buffer.
        
        length = 0;
        err = sysctl( (int *) name, (sizeof(name) / sizeof(*name)) - 1,
                     NULL, &length,
                     NULL, 0);
        if (err == -1) {
            err = errno;
        }
        
        // Allocate an appropriately sized buffer based on the results
        // from the previous call.
        
        if (err == 0) {
            result = (struct kinfo_proc *)malloc(length);
            if (result == NULL) {
                err = ENOMEM;
            }
        }
        
        // Call sysctl again with the new buffer.  If we get an ENOMEM
        // error, toss away our buffer and start again.
        
        if (err == 0) {
            err = sysctl( (int *) name, (sizeof(name) / sizeof(*name)) - 1,
                         result, &length,
                         NULL, 0);
            if (err == -1) {
                err = errno;
            }
            if (err == 0) {
                done = true;
            } else if (err == ENOMEM) {
                assert(result != NULL);
                free(result);
                result = NULL;
                err = 0;
            }
        }
    } while (err == 0 && ! done);
    
    // Clean up and establish post conditions.
    if (err == 0 && result != NULL)
    {
        for (size_t idx = 0; idx < length / sizeof(struct kinfo_proc); idx++)
            pids.push_back(result[idx].kp_proc.p_pid);
    }
    
    if (result)
        free(result);    
}

#else

/* /proc style process completions */
class process_iterator_t {
    DIR *dir;
    
    public:
    process_iterator_t();
    ~process_iterator_t();
    
    bool next_process(wcstring *out_str, pid_t *out_pid);
};

process_iterator_t::process_iterator_t(void)
{
    dir = opendir( "/proc" );
}

process_iterator_t::~process_iterator_t(void)
{
    if (dir)
        closedir(dir);
}

bool process_iterator_t::next_process(wcstring *out_str, pid_t *out_pid)
{
    wcstring cmd;
    pid_t pid = 0;
    while (cmd.empty())
    {
        wcstring name;
        if (! dir || ! wreaddir(dir, name))
            break;
            
		if (!iswnumeric(name.c_str()))
			continue;
            
        wcstring path = wcstring(L"/proc/") + name;
        struct stat buf;
		if (wstat(path, &buf))
			continue;

		if( buf.st_uid != getuid() )
			continue;
        
        /* remember the pid */
        pid = (long)wcstol(name.c_str(), NULL, 10);
        
        /* the 'cmdline' file exists, it should contain the commandline */
        FILE *cmdfile;
        if ((cmdfile=wfopen(path + L"/cmdline", "r")))
        {
            wcstring full_command_line;
			signal_block();
			fgetws2(&full_command_line, cmdfile);
			signal_unblock();
            
            /* The command line needs to be escaped */
            wchar_t *first_arg = tok_first( full_command_line.c_str() );
            if (first_arg)
            {
                cmd = first_arg;
                free(first_arg);
            }
        }
#ifdef SunOS
        else if ((cmdfile=wfopen(path + L"/psinfo", "r")))
        {
            psinfo_t info;
            if (fread(&info, sizeof(info), 1, cmdfile))
            {
                /* The filename is unescaped */
                cmd = str2wcstring(info.pr_fname);
            }
        }
#endif
        if (cmdfile)
            fclose(cmdfile);
    }
    
    bool result = ! cmd.empty();
    if (result)
    {
        *out_str = cmd;
        *out_pid = pid;
    }
    return result;
}

#endif

std::vector<wcstring> expand_get_all_process_names(void)
{
    wcstring name;
    pid_t pid;
    process_iterator_t iterator;
    std::vector<wcstring> result;
    while (iterator.next_process(&name, &pid))
    {
        result.push_back(name);
    }
    return result;
}

/**
   Searches for a job with the specified job id, or a job or process
   which has the string \c proc as a prefix of its commandline.

   If the ACCEPT_INCOMPLETE flag is set, the remaining string for any matches
   are inserted.

   Otherwise, any job matching the specified string is matched, and
   the job pgid is returned. If no job matches, all child processes
   are searched. If no child processes match, and <tt>fish</tt> can
   understand the contents of the /proc filesystem, all the users
   processes are searched for matches.
*/

static int find_process( const wchar_t *proc,
						 int flags,
						 std::vector<completion_t> &out )
{
	int found = 0;

	const job_t *j;

	if( iswnumeric(proc) || (wcslen(proc)==0) )
	{
		/*
		  This is a numeric job string, like '%2'
		*/

		if( flags & ACCEPT_INCOMPLETE )
		{
			job_iterator_t jobs;
			while ((j = jobs.next()))
			{
				wchar_t jid[16];
				if( j->command_is_empty() )
					continue;

				swprintf( jid, 16, L"%d", j->job_id );

				if( wcsncmp( proc, jid, wcslen(proc ) )==0 )
				{
<<<<<<< HEAD
                    wcstring desc_buff = format_string(COMPLETE_JOB_DESC_VAL, j->command_wcstr());
					append_completion( out, 
=======
					wcstring desc_buff = format_string(COMPLETE_JOB_DESC_VAL, j->command_wcstr());
					completion_allocate( out, 
>>>>>>> b25b5bf5
										 jid+wcslen(proc),
										 desc_buff,
										 0 );
				}
			}

		}
		else
		{

			int jid;
			wchar_t *end;
			
			errno = 0;
			jid = wcstol( proc, &end, 10 );
			if( jid > 0 && !errno && !*end )
			{
				j = job_get( jid );
				if( (j != 0) && (j->command_wcstr() != 0 ) )
				{
					{
<<<<<<< HEAD
                        append_completion(out, to_string<long>(j->pgid));
=======
						wcstring result = to_string((long)j->pgid);
						out.push_back(completion_t(result));
>>>>>>> b25b5bf5
						found = 1;
					}
				}
			}
		}
	}
	if( found )
		return 1;

	job_iterator_t jobs;
	while ((j = jobs.next()))
	{
		int offset;
		
		if( j->command_is_empty() )
			continue;
		
		if( match_pid( j->command_wcstr(), proc, flags, &offset ) )
		{
			if( flags & ACCEPT_INCOMPLETE )
			{
				append_completion( out, 
									 j->command_wcstr() + offset + wcslen(proc),
									 COMPLETE_JOB_DESC,
									 0 );
			}
			else
			{
<<<<<<< HEAD
                append_completion(out, to_string<long>(j->pgid));
=======
				wcstring result = to_string((long)j->pgid);
				out.push_back(completion_t(result));
>>>>>>> b25b5bf5
				found = 1;
			}
		}
	}

	if( found )
	{
		return 1;
	}

	jobs.reset();
	while ((j = jobs.next()))
	{
		process_t *p;
		if( j->command_is_empty() )
			continue;
		for( p=j->first_process; p; p=p->next )
		{
			int offset;
			
			if( p->actual_cmd == 0 )
				continue;

			if( match_pid( p->actual_cmd, proc, flags, &offset ) )
			{
				if( flags & ACCEPT_INCOMPLETE )
				{
					append_completion( out, 
										 p->actual_cmd + offset + wcslen(proc),
										 COMPLETE_CHILD_PROCESS_DESC,
										 0 );
				}
				else
				{
<<<<<<< HEAD
                    append_completion (out,
                                         to_string<long>(p->pid),
                                         L"",
                                         0);
=======
					wcstring result = to_string<int>(p->pid);
					out.push_back(completion_t(result));
>>>>>>> b25b5bf5
					found = 1;
				}
			}
		}
	}

	if( found )
	{
		return 1;
	}

<<<<<<< HEAD
    /* Iterate over all processes */
    wcstring process_name;
    pid_t process_pid;
    process_iterator_t iterator;
    while (iterator.next_process(&process_name, &process_pid))
    {
        int offset;
        
        if( match_pid( process_name.c_str(), proc, flags, &offset ) )
        {
            if( flags & ACCEPT_INCOMPLETE )
            {
                append_completion( out, 
                                     process_name.c_str() + offset + wcslen(proc),
                                     COMPLETE_PROCESS_DESC,
                                     0 );
            }
            else
            {
                append_completion(out, to_string<long>(process_pid));
            }
        }
    }
=======
	if( !(dir = opendir( "/proc" )))
	{
		/*
		  This system does not have a /proc filesystem.
		*/
		return 1;
	}

	pdir_name = (wchar_t *)malloc( sizeof(wchar_t)*256 );
	pfile_name = (wchar_t *)malloc( sizeof(wchar_t)*64 );
	wcscpy( pdir_name, L"/proc/" );
	
	wcstring nameStr;
	while (wreaddir(dir, nameStr))
	{
		const wchar_t *name = nameStr.c_str();
		struct stat buf;

		if( !iswnumeric( name ) )
			continue;

		wcscpy( pdir_name + 6, name );
		if( wstat( pdir_name, &buf ) )
		{
			continue;
		}
		if( buf.st_uid != getuid() )
		{
			continue;
		}
		wcscpy( pfile_name, pdir_name );
		wcscat( pfile_name, L"/cmdline" );

		if( !wstat( pfile_name, &buf ) )
		{
			/*
			  the 'cmdline' file exists, it should contain the commandline
			*/
			FILE *cmdfile;

			if((cmdfile=wfopen( pfile_name, "r" ))==0)
			{
				wperror( L"fopen" );
				continue;
			}

			signal_block();
			fgetws2( &cmd, &sz, cmdfile );
			signal_unblock();
			
			fclose( cmdfile );
		}
		else
		{
#ifdef SunOS
			wcscpy( pfile_name, pdir_name );
			wcscat( pfile_name, L"/psinfo" );
			if( !wstat( pfile_name, &buf ) )
			{
				psinfo_t info;

				FILE *psfile;

				if((psfile=wfopen( pfile_name, "r" ))==0)
				{
					wperror( L"fopen" );
					continue;
				}

				if( fread( &info, sizeof(info), 1, psfile ) )
				{
					if( cmd != 0 )
						free( cmd );
					cmd = str2wcs( info.pr_fname );
				}
				fclose( psfile );
			}
			else
#endif
			{
				if( cmd != 0 )
				{
					*cmd = 0;
				}
			}
		}

		if( cmd != 0 )
		{
			int offset;
			
			if( match_pid( cmd, proc, flags, &offset ) )
			{
				if( flags & ACCEPT_INCOMPLETE )
				{
					completion_allocate( out, 
										 cmd + offset + wcslen(proc),
										 COMPLETE_PROCESS_DESC,
										 0 );
				}
				else
				{
					if (name)
						out.push_back(completion_t(name));
				}
			}
		}
	}

	if( cmd != 0 )
		free( cmd );

	free( pdir_name );
	free( pfile_name );

	closedir( dir );
>>>>>>> b25b5bf5

	return 1;
}

/**
   Process id expansion
*/
static int expand_pid( const wcstring &instr_with_sep,
					   int flags,
					   std::vector<completion_t> &out )
{
 
    /* expand_string calls us with internal separators in instr...sigh */
    wcstring instr = instr_with_sep;
    remove_internal_separator(instr, false);
 
	if( instr.empty() || instr.at(0) != PROCESS_EXPAND )
	{
        append_completion(out, instr);
		return 1;
	}
	
	const wchar_t * const in = instr.c_str();

	if( flags & ACCEPT_INCOMPLETE )
	{
		if( wcsncmp( in+1, SELF_STR, wcslen(in+1) )==0 )
		{
			append_completion( out, 
								 SELF_STR+wcslen(in+1),
								 COMPLETE_SELF_DESC, 
								 0 );
		}
		else if( wcsncmp( in+1, LAST_STR, wcslen(in+1) )==0 )
		{
			append_completion( out, 
								 LAST_STR+wcslen(in+1), 
								 COMPLETE_LAST_DESC, 
								 0 );
		}
	}
	else
	{
		if( wcscmp( (in+1), SELF_STR )==0 )
		{

            append_completion(out, to_string<long>(getpid()));

			return 1;
		}
		if( wcscmp( (in+1), LAST_STR )==0 )
		{
			if( proc_last_bg_pid > 0 )
			{
<<<<<<< HEAD
                append_completion(out, to_string<long>(proc_last_bg_pid));
=======
				const wcstring pid_str = to_string<int>(proc_last_bg_pid);
				out.push_back( completion_t(pid_str));
>>>>>>> b25b5bf5
			}

			return 1;
		}
	}

	size_t prev = out.size();
	if( !find_process( in+1, flags, out ) )
		return 0;

	if( prev ==  out.size() )
	{
		if(  ! (flags & ACCEPT_INCOMPLETE) )
		{
			return 0;
		}
	}

	return 1;
}


void expand_variable_error( parser_t &parser, const wchar_t *token, int token_pos, int error_pos )
{
	int stop_pos = token_pos+1;
	
	switch( token[stop_pos] )
	{
		case BRACKET_BEGIN:
		{
			wchar_t *cpy = wcsdup( token );
			*(cpy+token_pos)=0;
			wchar_t *name = &cpy[stop_pos+1];
			wchar_t *end = wcschr( name, BRACKET_END );
			wchar_t *post;
			int is_var=0;
			if( end )
			{
				post = end+1;
				*end = 0;
				
				if( !wcsvarname( name ) )
				{
					is_var = 1;
				}
			}
			
			if( is_var )
			{
				parser.error( SYNTAX_ERROR,
					   error_pos,
					   COMPLETE_VAR_BRACKET_DESC,
					   cpy,
					   name,
					   post );				
			}
			else
			{
				parser.error( SYNTAX_ERROR,
					   error_pos,
					   COMPLETE_VAR_BRACKET_DESC,
					   L"",
					   L"VARIABLE",
					   L"" );
			}
			free( cpy );
			
			break;
		}
		
		case INTERNAL_SEPARATOR:
		{
			parser.error( SYNTAX_ERROR,
				   error_pos,
				   COMPLETE_VAR_PARAN_DESC );	
			break;
		}
		
		case 0:
		{
			parser.error( SYNTAX_ERROR,
				   error_pos,
				   COMPLETE_VAR_NULL_DESC );
			break;
		}
		
		default:
		{
            wchar_t token_stop_char = token[stop_pos];
            // Unescape (see http://github.com/fish-shell/fish-shell/issues/50)
            if (token_stop_char == ANY_CHAR)
                token_stop_char = L'?';
            else if (token_stop_char == ANY_STRING || token_stop_char == ANY_STRING_RECURSIVE)
                token_stop_char = L'*';
            
			parser.error( SYNTAX_ERROR,
				   error_pos,
				   (token_stop_char == L'?' ? COMPLETE_YOU_WANT_STATUS : COMPLETE_VAR_DESC),
				   token_stop_char );
			break;
		}
	}
}

/**
   Parse an array slicing specification
 */
static int parse_slice( const wchar_t *in, wchar_t **end_ptr, std::vector<long> &idx, int size )
{
	wchar_t *end;
	
	int pos = 1;
	
	// debug( 0, L"parse_slice on '%ls'", in );
	
	while( 1 )
	{
		long tmp;
		
		while( iswspace(in[pos]) || (in[pos]==INTERNAL_SEPARATOR))
			pos++;		
		
		if( in[pos] == L']' )
		{
			pos++;
			break;
		}
		
		errno=0;
		tmp = wcstol( &in[pos], &end, 10 );
		if( ( errno ) || ( end == &in[pos] ) )
		{
			return 1;
		}
		//		debug( 0, L"Push idx %d", tmp );
		
		long i1 = tmp>-1 ? tmp : size+tmp+1;
		pos = end-in;
		while( in[pos]==INTERNAL_SEPARATOR )
			pos++;		
		if ( in[pos]==L'.' && in[pos+1]==L'.' ){
			pos+=2;
			while( in[pos]==INTERNAL_SEPARATOR )
				pos++;		
			long tmp1 = wcstol( &in[pos], &end, 10 );
			if( ( errno ) || ( end == &in[pos] ) )
			{
				return 1;
			}
			pos = end-in;

			// debug( 0, L"Push range %d %d", tmp, tmp1 );
			long i2 = tmp1>-1 ? tmp1 : size+tmp1+1;
			// debug( 0, L"Push range idx %d %d", i1, i2 );
			short direction = i2<i1 ? -1 : 1 ;
			for (long jjj = i1; jjj*direction <= i2*direction; jjj+=direction) {
				// debug(0, L"Expand range [subst]: %i\n", jjj); 
				idx.push_back( jjj );
			}
			continue;
		}
		
		// debug( 0, L"Push idx %d", tmp );
		idx.push_back( i1 );
	}
	
	if( end_ptr )
	{
		//		debug( 0, L"Remainder is '%ls', slice def was %d characters long", in+pos, pos );
		
		*end_ptr = (wchar_t *)(in+pos);
	}
	//	debug( 0, L"ok, done" );
	
	return 0;
}



/**
   Expand all environment variables in the string *ptr.

   This function is slow, fragile and complicated. There are lots of
   little corner cases, like $$foo should do a double expansion,
   $foo$bar should not double expand bar, etc. Also, it's easy to
   accidentally leak memory on array out of bounds errors an various
   other situations. All in all, this function should be rewritten,
   split out into multiple logical units and carefully tested. After
   that, it can probably be optimized to do fewer memory allocations,
   fewer string scans and overall just less work. But until that
   happens, don't edit it unless you know exactly what you are doing,
   and do proper testing afterwards.
*/
static int expand_variables_internal( parser_t &parser, wchar_t * const in, std::vector<completion_t> &out, int last_idx );

static int expand_variables2( parser_t &parser, const wcstring &instr, std::vector<completion_t> &out, int last_idx ) {
	wchar_t *in = wcsdup(instr.c_str());
	int result = expand_variables_internal(parser, in, out, last_idx);
	free(in);
	return result;
}

static int expand_variables_internal( parser_t &parser, wchar_t * const in, std::vector<completion_t> &out, int last_idx )
{
	int is_ok= 1;
	int empty=0;
	
	wcstring var_tmp;
	std::vector<long> var_idx_list;
	
	//	CHECK( out, 0 );
	
	for( int i=last_idx; (i>=0) && is_ok && !empty; i-- )
	{
		const wchar_t c = in[i];
		if( ( c == VARIABLE_EXPAND ) || (c == VARIABLE_EXPAND_SINGLE ) )
		{
			int start_pos = i+1;
			int stop_pos;
			int var_len;
			int is_single = (c==VARIABLE_EXPAND_SINGLE);
			
			stop_pos = start_pos;
			
			while( 1 )
			{
				if( !(in[stop_pos ]) )
					break;
				if( !( iswalnum( in[stop_pos] ) ||
					  (wcschr(L"_", in[stop_pos])!= 0)  ) )
					break;
				
				stop_pos++;
			}

			/*			printf( "Stop for '%c'\n", in[stop_pos]);*/
			
			var_len = stop_pos - start_pos;
			
			if( var_len == 0 )
			{
				expand_variable_error( parser, in, stop_pos-1, -1 );				
				
				is_ok = 0;
				break;
			}
			
			var_tmp.append(in + start_pos, var_len);
			env_var_t var_val = expand_var(var_tmp.c_str() );
			
			if( ! var_val.missing() )
			{
				int all_vars=1;
				wcstring_list_t var_item_list;
				
				if( is_ok )
				{
					tokenize_variable_array( var_val.c_str(), var_item_list );					
					
					if( in[stop_pos] == L'[' )
					{
						wchar_t *slice_end;
						all_vars=0;
						
						if( parse_slice( in + stop_pos, &slice_end, var_idx_list, var_item_list.size() ) )
						{
							parser.error( SYNTAX_ERROR,
										 -1,
										 L"Invalid index value" );						
							is_ok = 0;
							break;
						}					
						stop_pos = (slice_end-in);
					}				
					
					if( !all_vars )
					{
						wcstring_list_t string_values(var_idx_list.size());
						
						for( size_t j=0; j<var_idx_list.size(); j++)
						{
							long tmp = var_idx_list.at(j);
							/*
							 Check that we are within array
							 bounds. If not, truncate the list to
							 exit.
							 */
							if( tmp < 1 || (size_t)tmp > var_item_list.size() )
							{
								parser.error( SYNTAX_ERROR,
											 -1,
											 ARRAY_BOUNDS_ERR );
								is_ok=0;
								var_idx_list.resize(j);
								break;
							}
							else
							{
								/* Replace each index in var_idx_list inplace with the string value at the specified index */
								//al_set( var_idx_list, j, wcsdup((const wchar_t *)al_get( &var_item_list, tmp-1 ) ) );
								string_values.at(j) = var_item_list.at(tmp-1);
							}
						}
						
						// string_values is the new var_item_list
						var_item_list.swap(string_values);
					}
				}
				
				if( is_ok )
				{
					
					if( is_single )
					{
						in[i]=0;
						wcstring res = in;
						res.push_back(INTERNAL_SEPARATOR);
						
						for( size_t j=0; j<var_item_list.size(); j++ )
						{
							const wcstring &next = var_item_list.at(j);							
							if( is_ok )
							{
								if( j != 0 )
									res.append(L" ");
								res.append(next);
							}
						}
						res.append(in + stop_pos);
						is_ok &= expand_variables2( parser, res, out, i );
					}
					else
					{
						for( size_t j=0; j<var_item_list.size(); j++ )
						{
							const wcstring &next = var_item_list.at(j);
							if( is_ok && (i == 0) && (!in[stop_pos]) )
							{
                                append_completion(out, next);
							}
							else
							{
								
								if( is_ok )
								{
									wcstring new_in;
									
									if (start_pos > 0)
										new_in.append(in, start_pos - 1);
									
									// at this point new_in.size() is start_pos - 1
									if(start_pos>1 && new_in[start_pos-2]!=VARIABLE_EXPAND)
									{
										new_in.push_back(INTERNAL_SEPARATOR);
									}									
									new_in.append(next);
									new_in.append(in + stop_pos);									
									is_ok &= expand_variables2( parser, new_in, out, i );
								}
							}
							
						}
					}
				}
				
				return is_ok;
			}
			else
			{
				/*
				 Expand a non-existing variable
				 */
				if( c == VARIABLE_EXPAND )
				{
					/*
					 Regular expansion, i.e. expand this argument to nothing
					 */
					empty = 1;
				}
				else
				{
					/*
					 Expansion to single argument.
					 */
					wcstring res;
					in[i] = 0;
					res.append(in);
					res.append(in + stop_pos);
					
					is_ok &= expand_variables2( parser, res, out, i );
					return is_ok;
				}
			}
			
			
		}
	}
	
	if( !empty )
	{
        append_completion(out, in);
	}
	
	return is_ok;
}

/**
   Perform bracket expansion
*/
static int expand_brackets(parser_t &parser, const wchar_t *in, int flags, std::vector<completion_t> &out )
{
	const wchar_t *pos;
	int syntax_error=0;
	int bracket_count=0;

	const wchar_t *bracket_begin=0, *bracket_end=0;
	const wchar_t *last_sep=0;

	const wchar_t *item_begin;
	int len1, len2, tot_len;

	CHECK( in, 0 );
//	CHECK( out, 0 );
	
	for( pos=in;
		 (*pos) && !syntax_error;
		 pos++ )
	{
		switch( *pos )
		{
			case BRACKET_BEGIN:
			{
				bracket_begin = pos;

				bracket_count++;
				break;

			}
			case BRACKET_END:
			{
				bracket_count--;
				if( bracket_end < bracket_begin )
				{
					bracket_end = pos;
				}
				
				if( bracket_count < 0 )
				{
					syntax_error = 1;
				}
				break;
			}
			case BRACKET_SEP:
			{
				if( bracket_count == 1 )
					last_sep = pos;
			}
		}
	}

	if( bracket_count > 0 )
	{
		if( !(flags & ACCEPT_INCOMPLETE) )
		{
			syntax_error = 1;
		}
		else
		{
			wcstring mod;
			if( last_sep )
			{
				mod.append( in, bracket_begin-in+1 );
				mod.append( last_sep+1 );
				mod.push_back( BRACKET_END );
			}
			else
			{
				mod.append(in);
				mod.push_back(BRACKET_END);
			}

			return expand_brackets( parser, mod.c_str(), 1, out );
		}
	}

	if( syntax_error )
	{
		parser.error( SYNTAX_ERROR,
			   -1,
			   _(L"Mismatched brackets") );
		return 0;
	}

	if( bracket_begin == 0 )
	{
		append_completion(out, in);
		return 1;
	}

	len1 = (bracket_begin-in);
	len2 = wcslen(bracket_end)-1;
	tot_len = len1+len2;
	item_begin = bracket_begin+1;
	for( pos=(bracket_begin+1); 1; pos++ )
	{
		if( bracket_count == 0 )
		{
			if( (*pos == BRACKET_SEP) || (pos==bracket_end) )
			{
				wchar_t *whole_item;
				int item_len = pos-item_begin;

				whole_item = (wchar_t *)malloc( sizeof(wchar_t)*(tot_len + item_len + 1) );
				wcslcpy( whole_item, in, len1+1 );
				wcslcpy( whole_item+len1, item_begin, item_len+1 );
				wcscpy( whole_item+len1+item_len, bracket_end+1 );

				expand_brackets( parser, whole_item, flags, out );

				item_begin = pos+1;
				if( pos == bracket_end )
					break;
			}
		}

		if( *pos == BRACKET_BEGIN )
		{
			bracket_count++;
		}

		if( *pos == BRACKET_END )
		{
			bracket_count--;
		}
	}
	return 1;
}

/**
 Perform cmdsubst expansion
 */
static int expand_cmdsubst( parser_t &parser, const wcstring &input, std::vector<completion_t> &outList )
{
	wchar_t *paran_begin=0, *paran_end=0;
	int len1;
	std::vector<wcstring> sub_res;
	size_t i, j;
	wchar_t *tail_begin = 0;	
	
	const wchar_t * const in = input.c_str();
	
	int parse_ret;
	switch( parse_ret = parse_util_locate_cmdsubst(in,
												   &paran_begin,
												   &paran_end,
												   0 ) )
	{
		case -1:
			parser.error( SYNTAX_ERROR,
						 -1,
						 L"Mismatched parans" );
			return 0;
		case 0:
			outList.push_back(completion_t(input));
			return 1;
		case 1:
			
			break;
	}
	
	len1 = (paran_begin-in);
	
	const wcstring subcmd(paran_begin + 1, paran_end-paran_begin - 1);
	
	if( exec_subshell( subcmd, sub_res) == -1 )
	{
		parser.error( CMDSUBST_ERROR, -1, L"Unknown error while evaulating command substitution" );
		return 0;
	}
	
	tail_begin = paran_end + 1;
	if( *tail_begin == L'[' )
	{
		std::vector<long> slice_idx;
		wchar_t *slice_end;
		
		if( parse_slice( tail_begin, &slice_end, slice_idx, sub_res.size() ) )
		{
			parser.error( SYNTAX_ERROR, -1, L"Invalid index value" );
			return 0;
		}
		else
		{
			std::vector<wcstring> sub_res2;
			tail_begin = slice_end;
			for( i=0; i < slice_idx.size(); i++ )
			{
				long idx = slice_idx.at(i);
				if( idx < 1 || (size_t)idx > sub_res.size() )
				{
					parser.error( SYNTAX_ERROR,
								 -1,
								 ARRAY_BOUNDS_ERR );
					return 0;
				}
				idx = idx-1;
				
				sub_res2.push_back(sub_res.at(idx));
				//				debug( 0, L"Pushing item '%ls' with index %d onto sliced result", al_get( sub_res, idx ), idx );
				//sub_res[idx] = 0; // ??
			}
			sub_res = sub_res2;			
		}
	}
	
	
	/*
	 Recursively call ourselves to expand any remaining command
	 substitutions. The result of this recursive call using the tail
	 of the string is inserted into the tail_expand array list
	 */
	std::vector<completion_t> tail_expand;
	expand_cmdsubst( parser, tail_begin, tail_expand );
	
	/*
	 Combine the result of the current command substitution with the
	 result of the recursive tail expansion
	 */
	for( i=0; i<sub_res.size(); i++ )
	{
		wcstring sub_item = sub_res.at(i);
		wcstring sub_item2 = escape_string(sub_item, 1);
		
		for( j=0; j < tail_expand.size(); j++ )
		{
			
			wcstring whole_item;
			
			wcstring tail_item = tail_expand.at(j).completion;
			
			//sb_append_substring( &whole_item, in, len1 );
			whole_item.append(in, len1);
			
			//sb_append_char( &whole_item, INTERNAL_SEPARATOR );
			whole_item.push_back(INTERNAL_SEPARATOR);
			
			//sb_append_substring( &whole_item, sub_item2, item_len );
			whole_item.append(sub_item2);
			
			//sb_append_char( &whole_item, INTERNAL_SEPARATOR );
			whole_item.push_back(INTERNAL_SEPARATOR);
			
			//sb_append( &whole_item, tail_item );
			whole_item.append(tail_item);
			
			//al_push( out, whole_item.buff );
			outList.push_back(completion_t(whole_item));
		}
	}
	
	return 1;
}

/**
   Wrapper around unescape funtion. Issues an error() on failiure.
*/
__attribute__((unused))
static wchar_t *expand_unescape( parser_t &parser, const wchar_t * in, int escape_special )
{
	wchar_t *res = unescape( in, escape_special );
	if( !res )
		parser.error( SYNTAX_ERROR, -1, L"Unexpected end of string" );
	return res;
}

static wcstring expand_unescape_string( const wcstring &in, int escape_special )
{
	wcstring tmp = in;
	unescape_string(tmp, escape_special);
	/* Need to detect error here */
	return tmp;
}

/**
   Attempts tilde expansion of the string specified, modifying it in place.
*/
static void expand_tilde_internal( wcstring &input )
{
	const wchar_t * const in = input.c_str();
	if( in[0] == HOME_DIRECTORY )
	{
		int tilde_error = 0;
		size_t tail_idx;
		wcstring home;

		if( in[1] == '/' || in[1] == '\0' )
		{
			/* Current users home directory */

			home = env_get_string( L"HOME" );
			tail_idx = 1;
		}
		else
		{
			/* Some other users home directory */
			const wchar_t *name_end = wcschr( in, L'/' );
			if (name_end)
			{
				tail_idx = name_end - in;
			}
			else
			{
				tail_idx = wcslen( in );
			}
			wcstring name_str = input.substr(1, tail_idx - 1);
			std::string name_cstr = wcs2string(name_str);
			struct passwd *userinfo = getpwnam( name_cstr.c_str() );

			if( userinfo == NULL )
			{
				tilde_error = 1;
				input[0] = L'~';
			}
			else
			{
				home = str2wcstring(userinfo->pw_dir);
			}
		}

		if (! tilde_error)
		{
			input.replace(input.begin(), input.begin() + tail_idx, home);
		}
	}
}

void expand_tilde( wcstring &input)
{
	if( ! input.empty() && input.at(0) == L'~' )
	{
		input.at(0) = HOME_DIRECTORY;
		expand_tilde_internal( input );
	}
}

/**
   Remove any internal separators. Also optionally convert wildcard characters to
   regular equivalents. This is done to support EXPAND_SKIP_WILDCARDS.
*/
static void remove_internal_separator( wcstring &str, bool conv )
{
<<<<<<< HEAD
    /* Remove all instances of INTERNAL_SEPARATOR */
    str.erase(std::remove(str.begin(), str.end(), (wchar_t)INTERNAL_SEPARATOR), str.end());
    
    /* If conv is true, replace all instances of ANY_CHAR with '?', ANY_STRING with '*', ANY_STRING_RECURSIVE with '*' */
    if (conv)
    {
        for (size_t idx = 0; idx < str.size(); idx++)
        {
            switch (str.at(idx))
            {
                case ANY_CHAR:
                    str.at(idx) = L'?';
                    break;
                case ANY_STRING:
                case ANY_STRING_RECURSIVE:
                    str.at(idx) = L'*';
                break;
            }
        }
    }
=======
	wchar_t *tmp = wcsdup(s.c_str());
	remove_internal_separator(tmp, conv);
	s = tmp;
	free(tmp);
>>>>>>> b25b5bf5
}


int expand_string( const wcstring &input, std::vector<completion_t> &output, expand_flags_t flags )
{
	parser_t parser(PARSER_TYPE_ERRORS_ONLY, true /* show errors */);
   	std::vector<completion_t> list1, list2;
	std::vector<completion_t> *in, *out;
	
	size_t i;
	int res = EXPAND_OK;
	
	if( (!(flags & ACCEPT_INCOMPLETE)) && expand_is_clean( input.c_str() ) )
	{
		output.push_back(completion_t(input));
		return EXPAND_OK;
	}
	
	if( EXPAND_SKIP_CMDSUBST & flags )
	{
		wchar_t *begin, *end;
		
		if( parse_util_locate_cmdsubst( input.c_str(),
									   &begin,
									   &end,
									   1 ) != 0 )
		{
			parser.error( CMDSUBST_ERROR, -1, L"Command substitutions not allowed" );
			return EXPAND_ERROR;
		}
		list1.push_back(completion_t(input));
	}
	else
	{
		int cmdsubst_ok = expand_cmdsubst(parser, input, list1);
		if (! cmdsubst_ok)
			return EXPAND_ERROR;
	}

<<<<<<< HEAD
    in = &list1;
    out = &list2;
    
    for( i=0; i < in->size(); i++ )
    {
        /*
         We accept incomplete strings here, since complete uses
         expand_string to expand incomplete strings from the
         commandline.
         */
        int unescape_flags = UNESCAPE_SPECIAL | UNESCAPE_INCOMPLETE;            
        wcstring next = expand_unescape_string( in->at(i).completion, unescape_flags );
        
        if( EXPAND_SKIP_VARIABLES & flags )
        {
            for (size_t i=0; i < next.size(); i++) {
                if (next.at(i) == VARIABLE_EXPAND) {
                    next[i] = L'$';
                }
            }
            out->push_back(completion_t(next));
        }
        else
        {
            if(!expand_variables2( parser, next, *out, next.size() - 1 ))
            {
                return EXPAND_ERROR;
            }
        }
    }
    
    in->clear();
    
    in = &list2;
    out = &list1;
    
    for( i=0; i < in->size(); i++ )
    {
        wcstring next = in->at(i).completion;
        
        if( !expand_brackets( parser, next.c_str(), flags, *out ))
        {
            return EXPAND_ERROR;
        }
    }
    in->clear();
    
    in = &list1;
    out = &list2;
    
    for( i=0; i < in->size(); i++ )
    {
        wcstring next = in->at(i).completion;
        
        expand_tilde_internal(next);
        
        
        if( flags & ACCEPT_INCOMPLETE )
        {
            if( next[0] == PROCESS_EXPAND )
            {
                /*
                 If process expansion matches, we are not
                 interested in other completions, so we
                 short-circut and return
                 */
                if (! (flags & EXPAND_SKIP_PROCESS ))
                    expand_pid( next, flags, output );
                return EXPAND_OK;
            }
            else
            {
                out->push_back(completion_t(next));
            }
        }
        else
        {
            if( ! (flags & EXPAND_SKIP_PROCESS ) && ! expand_pid( next, flags, *out ) )
            {
                return EXPAND_ERROR;
            }
        }
    }
    
    in->clear();
    
    in = &list2;
    out = &list1;
    
    for( i=0; i < in->size(); i++ )
    {
        wcstring next_str = in->at(i).completion;
        int wc_res;
        
        remove_internal_separator( next_str, (EXPAND_SKIP_WILDCARDS & flags) ? true : false );			
        const wchar_t *next = next_str.c_str();
        
        if( ((flags & ACCEPT_INCOMPLETE) && (!(flags & EXPAND_SKIP_WILDCARDS))) ||
           wildcard_has( next, 1 ) )
        {
            const wchar_t *start, *rest;
            std::vector<completion_t> *list = out;
            
            if( next[0] == '/' )
            {
                start = L"/";
                rest = &next[1];
            }
            else
            {
                start = L"";
                rest = next;
            }
            
            if( flags & ACCEPT_INCOMPLETE )
            {
                list = &output;
            }
            
            wc_res = wildcard_expand_string(rest, start, flags, *list);
            
            if( !(flags & ACCEPT_INCOMPLETE) )
            {
                
                switch( wc_res )
                {
                    case 0:
                    {
                        if( !(flags & ACCEPT_INCOMPLETE) )
                        {
                            if( res == EXPAND_OK )
                                res = EXPAND_WILDCARD_NO_MATCH;
                            break;
                        }
                    }
                        
                    case 1:
                    {
                        size_t j;
                        res = EXPAND_WILDCARD_MATCH;
                        sort_completions( *out );
                        
                        for( j=0; j< out->size(); j++ )
                        {
                            output.push_back( out->at(j) );
                        }
                        out->clear();
                        break;
                    }
                        
                    case -1:
                    {
                        return EXPAND_ERROR;
                    }
                        
                }
            }
            
        }
        else
        {
            if( flags & ACCEPT_INCOMPLETE)
            {
            }
            else
            {
                output.push_back(completion_t(next));
            }
        }
        
    }
    
=======
	in = &list1;
	out = &list2;
	
	for( i=0; i < in->size(); i++ )
	{
		/*
		 We accept incomplete strings here, since complete uses
		 expand_string to expand incomplete strings from the
		 commandline.
		 */
		int unescape_flags = UNESCAPE_SPECIAL | UNESCAPE_INCOMPLETE;			
		wcstring next = expand_unescape_string( in->at(i).completion, unescape_flags );
		
		if( EXPAND_SKIP_VARIABLES & flags )
		{
			for (size_t i=0; i < next.size(); i++) {
				if (next.at(i) == VARIABLE_EXPAND) {
					next[i] = L'$';
				}
			}
			out->push_back(completion_t(next));
		}
		else
		{
			if(!expand_variables2( parser, next, *out, next.size() - 1 ))
			{
				return EXPAND_ERROR;
			}
		}
	}
	
	in->clear();
	
	in = &list2;
	out = &list1;
	
	for( i=0; i < in->size(); i++ )
	{
		wcstring next = in->at(i).completion;
		
		if( !expand_brackets( parser, next.c_str(), flags, *out ))
		{
			return EXPAND_ERROR;
		}
	}
	in->clear();
	
	in = &list1;
	out = &list2;
	
	for( i=0; i < in->size(); i++ )
	{
		wcstring next = in->at(i).completion;
		
		expand_tilde_internal(next);
		
		
		if( flags & ACCEPT_INCOMPLETE )
		{
			if( next[0] == PROCESS_EXPAND )
			{
				/*
				 If process expansion matches, we are not
				 interested in other completions, so we
				 short-circut and return
				 */
				if (! (flags & EXPAND_SKIP_PROCESS ))
					expand_pid( next, flags, output );
				return EXPAND_OK;
			}
			else
			{
				out->push_back(completion_t(next));
			}
		}
		else
		{
			if( ! (flags & EXPAND_SKIP_PROCESS ) && ! expand_pid( next, flags, *out ) )
			{
				return EXPAND_ERROR;
			}
		}
	}
	
	in->clear();
	
	in = &list2;
	out = &list1;
	
	for( i=0; i < in->size(); i++ )
	{
		wcstring next_str = in->at(i).completion;
		int wc_res;
		
		remove_internal_separator2( next_str, EXPAND_SKIP_WILDCARDS & flags );			
		const wchar_t *next = next_str.c_str();
		
		if( ((flags & ACCEPT_INCOMPLETE) && (!(flags & EXPAND_SKIP_WILDCARDS))) ||
		   wildcard_has( next, 1 ) )
		{
			const wchar_t *start, *rest;
			std::vector<completion_t> *list = out;
			
			if( next[0] == '/' )
			{
				start = L"/";
				rest = &next[1];
			}
			else
			{
				start = L"";
				rest = next;
			}
			
			if( flags & ACCEPT_INCOMPLETE )
			{
				list = &output;
			}
			
			wc_res = wildcard_expand_string(rest, start, flags, *list);
			
			if( !(flags & ACCEPT_INCOMPLETE) )
			{
				
				switch( wc_res )
				{
					case 0:
					{
						if( !(flags & ACCEPT_INCOMPLETE) )
						{
							if( res == EXPAND_OK )
								res = EXPAND_WILDCARD_NO_MATCH;
							break;
						}
					}
						
					case 1:
					{
						size_t j;
						res = EXPAND_WILDCARD_MATCH;
						sort_completions( *out );
						
						for( j=0; j< out->size(); j++ )
						{
							output.push_back( out->at(j) );
						}
						out->clear();
						break;
					}
						
					case -1:
					{
						return EXPAND_ERROR;
					}
						
				}
			}
			
		}
		else
		{
			if( flags & ACCEPT_INCOMPLETE)
			{
			}
			else
			{
				output.push_back(completion_t(next));
			}
		}
		
	}
	
>>>>>>> b25b5bf5
	return res;
}

bool expand_one(wcstring &string, expand_flags_t flags) {
	std::vector<completion_t> completions;
	bool result = false;
	
	if( (!(flags & ACCEPT_INCOMPLETE)) &&  expand_is_clean( string.c_str() ) )
	{
		return true;
	}
	
	if (expand_string(string, completions, flags)) {
		if (completions.size() == 1) {
			string = completions.at(0).completion;
			result = true;
		}
	}
	return result;
}<|MERGE_RESOLUTION|>--- conflicted
+++ resolved
@@ -187,7 +187,7 @@
 }
 
 static int is_quotable(const wcstring &str) {
-	return is_quotable(str.c_str());
+    return is_quotable(str.c_str());
 }
 
 wcstring expand_escape_variable( const wcstring &in )
@@ -206,17 +206,17 @@
 			
 		case 1:
 		{
-			const wcstring &el = lst.at(0);
+            const wcstring &el = lst.at(0);
 
 			if( el.find(L' ') != wcstring::npos && is_quotable( el ) )
 			{
-				buff.append(L"'");
-				buff.append(el);
-				buff.append(L"'");
+                buff.append(L"'");
+                buff.append(el);
+                buff.append(L"'");
 			}
 			else
 			{
-				buff.append(escape_string(el, 1));
+                buff.append(escape_string(el, 1));
 			}
 			break;
 		}
@@ -230,13 +230,13 @@
 
 				if( is_quotable( el ) )
 				{
-					buff.append(L"'");
-					buff.append(el);
-					buff.append(L"'");
+                    buff.append(L"'");
+                    buff.append(el);
+                    buff.append(L"'");
 				}
 				else
 				{
-					buff.append(escape_string(el, 1));
+                    buff.append(escape_string(el, 1));
 				}
 			}
 		}
@@ -577,8 +577,8 @@
 
 		if( flags & ACCEPT_INCOMPLETE )
 		{
-			job_iterator_t jobs;
-			while ((j = jobs.next()))
+            job_iterator_t jobs;
+            while ((j = jobs.next()))
 			{
 				wchar_t jid[16];
 				if( j->command_is_empty() )
@@ -588,13 +588,8 @@
 
 				if( wcsncmp( proc, jid, wcslen(proc ) )==0 )
 				{
-<<<<<<< HEAD
                     wcstring desc_buff = format_string(COMPLETE_JOB_DESC_VAL, j->command_wcstr());
 					append_completion( out, 
-=======
-					wcstring desc_buff = format_string(COMPLETE_JOB_DESC_VAL, j->command_wcstr());
-					completion_allocate( out, 
->>>>>>> b25b5bf5
 										 jid+wcslen(proc),
 										 desc_buff,
 										 0 );
@@ -616,12 +611,7 @@
 				if( (j != 0) && (j->command_wcstr() != 0 ) )
 				{
 					{
-<<<<<<< HEAD
                         append_completion(out, to_string<long>(j->pgid));
-=======
-						wcstring result = to_string((long)j->pgid);
-						out.push_back(completion_t(result));
->>>>>>> b25b5bf5
 						found = 1;
 					}
 				}
@@ -631,8 +621,8 @@
 	if( found )
 		return 1;
 
-	job_iterator_t jobs;
-	while ((j = jobs.next()))
+    job_iterator_t jobs;
+    while ((j = jobs.next()))
 	{
 		int offset;
 		
@@ -650,12 +640,7 @@
 			}
 			else
 			{
-<<<<<<< HEAD
                 append_completion(out, to_string<long>(j->pgid));
-=======
-				wcstring result = to_string((long)j->pgid);
-				out.push_back(completion_t(result));
->>>>>>> b25b5bf5
 				found = 1;
 			}
 		}
@@ -666,8 +651,8 @@
 		return 1;
 	}
 
-	jobs.reset();
-	while ((j = jobs.next()))
+    jobs.reset();
+    while ((j = jobs.next()))
 	{
 		process_t *p;
 		if( j->command_is_empty() )
@@ -690,15 +675,10 @@
 				}
 				else
 				{
-<<<<<<< HEAD
                     append_completion (out,
                                          to_string<long>(p->pid),
                                          L"",
                                          0);
-=======
-					wcstring result = to_string<int>(p->pid);
-					out.push_back(completion_t(result));
->>>>>>> b25b5bf5
 					found = 1;
 				}
 			}
@@ -710,7 +690,6 @@
 		return 1;
 	}
 
-<<<<<<< HEAD
     /* Iterate over all processes */
     wcstring process_name;
     pid_t process_pid;
@@ -734,124 +713,6 @@
             }
         }
     }
-=======
-	if( !(dir = opendir( "/proc" )))
-	{
-		/*
-		  This system does not have a /proc filesystem.
-		*/
-		return 1;
-	}
-
-	pdir_name = (wchar_t *)malloc( sizeof(wchar_t)*256 );
-	pfile_name = (wchar_t *)malloc( sizeof(wchar_t)*64 );
-	wcscpy( pdir_name, L"/proc/" );
-	
-	wcstring nameStr;
-	while (wreaddir(dir, nameStr))
-	{
-		const wchar_t *name = nameStr.c_str();
-		struct stat buf;
-
-		if( !iswnumeric( name ) )
-			continue;
-
-		wcscpy( pdir_name + 6, name );
-		if( wstat( pdir_name, &buf ) )
-		{
-			continue;
-		}
-		if( buf.st_uid != getuid() )
-		{
-			continue;
-		}
-		wcscpy( pfile_name, pdir_name );
-		wcscat( pfile_name, L"/cmdline" );
-
-		if( !wstat( pfile_name, &buf ) )
-		{
-			/*
-			  the 'cmdline' file exists, it should contain the commandline
-			*/
-			FILE *cmdfile;
-
-			if((cmdfile=wfopen( pfile_name, "r" ))==0)
-			{
-				wperror( L"fopen" );
-				continue;
-			}
-
-			signal_block();
-			fgetws2( &cmd, &sz, cmdfile );
-			signal_unblock();
-			
-			fclose( cmdfile );
-		}
-		else
-		{
-#ifdef SunOS
-			wcscpy( pfile_name, pdir_name );
-			wcscat( pfile_name, L"/psinfo" );
-			if( !wstat( pfile_name, &buf ) )
-			{
-				psinfo_t info;
-
-				FILE *psfile;
-
-				if((psfile=wfopen( pfile_name, "r" ))==0)
-				{
-					wperror( L"fopen" );
-					continue;
-				}
-
-				if( fread( &info, sizeof(info), 1, psfile ) )
-				{
-					if( cmd != 0 )
-						free( cmd );
-					cmd = str2wcs( info.pr_fname );
-				}
-				fclose( psfile );
-			}
-			else
-#endif
-			{
-				if( cmd != 0 )
-				{
-					*cmd = 0;
-				}
-			}
-		}
-
-		if( cmd != 0 )
-		{
-			int offset;
-			
-			if( match_pid( cmd, proc, flags, &offset ) )
-			{
-				if( flags & ACCEPT_INCOMPLETE )
-				{
-					completion_allocate( out, 
-										 cmd + offset + wcslen(proc),
-										 COMPLETE_PROCESS_DESC,
-										 0 );
-				}
-				else
-				{
-					if (name)
-						out.push_back(completion_t(name));
-				}
-			}
-		}
-	}
-
-	if( cmd != 0 )
-		free( cmd );
-
-	free( pdir_name );
-	free( pfile_name );
-
-	closedir( dir );
->>>>>>> b25b5bf5
 
 	return 1;
 }
@@ -873,8 +734,8 @@
         append_completion(out, instr);
 		return 1;
 	}
-	
-	const wchar_t * const in = instr.c_str();
+    
+    const wchar_t * const in = instr.c_str();
 
 	if( flags & ACCEPT_INCOMPLETE )
 	{
@@ -906,12 +767,7 @@
 		{
 			if( proc_last_bg_pid > 0 )
 			{
-<<<<<<< HEAD
                 append_completion(out, to_string<long>(proc_last_bg_pid));
-=======
-				const wcstring pid_str = to_string<int>(proc_last_bg_pid);
-				out.push_back( completion_t(pid_str));
->>>>>>> b25b5bf5
 			}
 
 			return 1;
@@ -1024,8 +880,8 @@
 	wchar_t *end;
 	
 	int pos = 1;
-	
-	// debug( 0, L"parse_slice on '%ls'", in );
+    
+    //	debug( 0, L"parse_slice on '%ls'", in );
 	
 	while( 1 )
 	{
@@ -1046,7 +902,7 @@
 		{
 			return 1;
 		}
-		//		debug( 0, L"Push idx %d", tmp );
+        //		debug( 0, L"Push idx %d", tmp );
 		
 		long i1 = tmp>-1 ? tmp : size+tmp+1;
 		pos = end-in;
@@ -1061,7 +917,7 @@
 			{
 				return 1;
 			}
-			pos = end-in;
+		pos = end-in;
 
 			// debug( 0, L"Push range %d %d", tmp, tmp1 );
 			long i2 = tmp1>-1 ? tmp1 : size+tmp1+1;
@@ -1080,11 +936,11 @@
 	
 	if( end_ptr )
 	{
-		//		debug( 0, L"Remainder is '%ls', slice def was %d characters long", in+pos, pos );
+        //		debug( 0, L"Remainder is '%ls', slice def was %d characters long", in+pos, pos );
 		
 		*end_ptr = (wchar_t *)(in+pos);
 	}
-	//	debug( 0, L"ok, done" );
+    //	debug( 0, L"ok, done" );
 	
 	return 0;
 }
@@ -1108,10 +964,10 @@
 static int expand_variables_internal( parser_t &parser, wchar_t * const in, std::vector<completion_t> &out, int last_idx );
 
 static int expand_variables2( parser_t &parser, const wcstring &instr, std::vector<completion_t> &out, int last_idx ) {
-	wchar_t *in = wcsdup(instr.c_str());
-	int result = expand_variables_internal(parser, in, out, last_idx);
-	free(in);
-	return result;
+    wchar_t *in = wcsdup(instr.c_str());
+    int result = expand_variables_internal(parser, in, out, last_idx);
+    free(in);
+    return result;
 }
 
 static int expand_variables_internal( parser_t &parser, wchar_t * const in, std::vector<completion_t> &out, int last_idx )
@@ -1119,10 +975,10 @@
 	int is_ok= 1;
 	int empty=0;
 	
-	wcstring var_tmp;
-	std::vector<long> var_idx_list;
-	
-	//	CHECK( out, 0 );
+    wcstring var_tmp;
+    std::vector<long> var_idx_list;
+    
+    //	CHECK( out, 0 );
 	
 	for( int i=last_idx; (i>=0) && is_ok && !empty; i-- )
 	{
@@ -1135,22 +991,22 @@
 			int is_single = (c==VARIABLE_EXPAND_SINGLE);
 			
 			stop_pos = start_pos;
-			
+            
 			while( 1 )
 			{
 				if( !(in[stop_pos ]) )
 					break;
 				if( !( iswalnum( in[stop_pos] ) ||
-					  (wcschr(L"_", in[stop_pos])!= 0)  ) )
+                      (wcschr(L"_", in[stop_pos])!= 0)  ) )
 					break;
-				
+                
 				stop_pos++;
 			}
 
-			/*			printf( "Stop for '%c'\n", in[stop_pos]);*/
-			
+            /*			printf( "Stop for '%c'\n", in[stop_pos]);*/
+            
 			var_len = stop_pos - start_pos;
-			
+            
 			if( var_len == 0 )
 			{
 				expand_variable_error( parser, in, stop_pos-1, -1 );				
@@ -1158,52 +1014,52 @@
 				is_ok = 0;
 				break;
 			}
-			
-			var_tmp.append(in + start_pos, var_len);
+            
+            var_tmp.append(in + start_pos, var_len);
 			env_var_t var_val = expand_var(var_tmp.c_str() );
-			
+            
 			if( ! var_val.missing() )
 			{
 				int all_vars=1;
-				wcstring_list_t var_item_list;
-				
+                wcstring_list_t var_item_list;
+                
 				if( is_ok )
 				{
 					tokenize_variable_array( var_val.c_str(), var_item_list );					
 					
-					if( in[stop_pos] == L'[' )
+				if( in[stop_pos] == L'[' )
+				{
+					wchar_t *slice_end;
+					all_vars=0;
+					
+						if( parse_slice( in + stop_pos, &slice_end, var_idx_list, var_item_list.size() ) )
 					{
-						wchar_t *slice_end;
-						all_vars=0;
-						
-						if( parse_slice( in + stop_pos, &slice_end, var_idx_list, var_item_list.size() ) )
-						{
-							parser.error( SYNTAX_ERROR,
-										 -1,
-										 L"Invalid index value" );						
-							is_ok = 0;
+						parser.error( SYNTAX_ERROR,
+                                     -1,
+                                     L"Invalid index value" );						
+						is_ok = 0;
 							break;
-						}					
-						stop_pos = (slice_end-in);
-					}				
-					
+					}					
+					stop_pos = (slice_end-in);
+				}				
+                
 					if( !all_vars )
 					{
-						wcstring_list_t string_values(var_idx_list.size());
-						
+                        wcstring_list_t string_values(var_idx_list.size());
+                        
 						for( size_t j=0; j<var_idx_list.size(); j++)
 						{
 							long tmp = var_idx_list.at(j);
 							/*
-							 Check that we are within array
-							 bounds. If not, truncate the list to
-							 exit.
-							 */
+                             Check that we are within array
+                             bounds. If not, truncate the list to
+                             exit.
+                             */
 							if( tmp < 1 || (size_t)tmp > var_item_list.size() )
 							{
 								parser.error( SYNTAX_ERROR,
-											 -1,
-											 ARRAY_BOUNDS_ERR );
+                                             -1,
+                                             ARRAY_BOUNDS_ERR );
 								is_ok=0;
 								var_idx_list.resize(j);
 								break;
@@ -1212,27 +1068,27 @@
 							{
 								/* Replace each index in var_idx_list inplace with the string value at the specified index */
 								//al_set( var_idx_list, j, wcsdup((const wchar_t *)al_get( &var_item_list, tmp-1 ) ) );
-								string_values.at(j) = var_item_list.at(tmp-1);
+                                string_values.at(j) = var_item_list.at(tmp-1);
 							}
 						}
-						
-						// string_values is the new var_item_list
-						var_item_list.swap(string_values);
+                        
+                        // string_values is the new var_item_list
+                        var_item_list.swap(string_values);
 					}
 				}
-				
+                
 				if( is_ok )
 				{
 					
 					if( is_single )
 					{
-						in[i]=0;
-						wcstring res = in;
-						res.push_back(INTERNAL_SEPARATOR);
-						
+                        in[i]=0;
+                        wcstring res = in;
+                        res.push_back(INTERNAL_SEPARATOR);
+                        
 						for( size_t j=0; j<var_item_list.size(); j++ )
 						{
-							const wcstring &next = var_item_list.at(j);							
+                            const wcstring &next = var_item_list.at(j);							
 							if( is_ok )
 							{
 								if( j != 0 )
@@ -1240,7 +1096,7 @@
 								res.append(next);
 							}
 						}
-						res.append(in + stop_pos);
+                        res.append(in + stop_pos);
 						is_ok &= expand_variables2( parser, res, out, i );
 					}
 					else
@@ -1257,19 +1113,19 @@
 								
 								if( is_ok )
 								{
-									wcstring new_in;
-									
-									if (start_pos > 0)
-										new_in.append(in, start_pos - 1);
-									
-									// at this point new_in.size() is start_pos - 1
-									if(start_pos>1 && new_in[start_pos-2]!=VARIABLE_EXPAND)
-									{
-										new_in.push_back(INTERNAL_SEPARATOR);
-									}									
-									new_in.append(next);
-									new_in.append(in + stop_pos);									
-									is_ok &= expand_variables2( parser, new_in, out, i );
+                                    wcstring new_in;
+                                    
+                                    if (start_pos > 0)
+                                        new_in.append(in, start_pos - 1);
+                                    
+                                    // at this point new_in.size() is start_pos - 1
+                                    if(start_pos>1 && new_in[start_pos-2]!=VARIABLE_EXPAND)
+                                    {
+                                        new_in.push_back(INTERNAL_SEPARATOR);
+                                    }                                    
+                                    new_in.append(next);
+                                    new_in.append(in + stop_pos);                                    
+                                    is_ok &= expand_variables2( parser, new_in, out, i );
 								}
 							}
 							
@@ -1282,39 +1138,39 @@
 			else
 			{
 				/*
-				 Expand a non-existing variable
-				 */
+                 Expand a non-existing variable
+                 */
 				if( c == VARIABLE_EXPAND )
 				{
 					/*
-					 Regular expansion, i.e. expand this argument to nothing
-					 */
+                     Regular expansion, i.e. expand this argument to nothing
+                     */
 					empty = 1;
 				}
 				else
 				{
 					/*
-					 Expansion to single argument.
-					 */
+                     Expansion to single argument.
+                     */
 					wcstring res;
-					in[i] = 0;
-					res.append(in);
-					res.append(in + stop_pos);
-					
+                    in[i] = 0;
+                    res.append(in);
+                    res.append(in + stop_pos);
+                    
 					is_ok &= expand_variables2( parser, res, out, i );
 					return is_ok;
 				}
 			}
-			
-			
-		}
-	}
-	
+            
+            
+		}
+	}
+    
 	if( !empty )
 	{
         append_completion(out, in);
 	}
-	
+    
 	return is_ok;
 }
 
@@ -1380,7 +1236,7 @@
 		}
 		else
 		{
-			wcstring mod;
+            wcstring mod;
 			if( last_sep )
 			{
 				mod.append( in, bracket_begin-in+1 );
@@ -1389,8 +1245,8 @@
 			}
 			else
 			{
-				mod.append(in);
-				mod.push_back(BRACKET_END);
+                mod.append(in);
+                mod.push_back(BRACKET_END);
 			}
 
 			return expand_brackets( parser, mod.c_str(), 1, out );
@@ -1457,45 +1313,45 @@
 {
 	wchar_t *paran_begin=0, *paran_end=0;
 	int len1;
-	std::vector<wcstring> sub_res;
+    std::vector<wcstring> sub_res;
 	size_t i, j;
 	wchar_t *tail_begin = 0;	
-	
-	const wchar_t * const in = input.c_str();
-	
+    
+    const wchar_t * const in = input.c_str();
+    
 	int parse_ret;
 	switch( parse_ret = parse_util_locate_cmdsubst(in,
-												   &paran_begin,
-												   &paran_end,
-												   0 ) )
+                                                   &paran_begin,
+                                                   &paran_end,
+                                                   0 ) )
 	{
 		case -1:
 			parser.error( SYNTAX_ERROR,
-						 -1,
-						 L"Mismatched parans" );
+                         -1,
+                         L"Mismatched parans" );
 			return 0;
 		case 0:
-			outList.push_back(completion_t(input));
+            outList.push_back(completion_t(input));
 			return 1;
 		case 1:
-			
+            
 			break;
 	}
-	
+    
 	len1 = (paran_begin-in);
-	
-	const wcstring subcmd(paran_begin + 1, paran_end-paran_begin - 1);
-	
+    
+    const wcstring subcmd(paran_begin + 1, paran_end-paran_begin - 1);
+    
 	if( exec_subshell( subcmd, sub_res) == -1 )
 	{
 		parser.error( CMDSUBST_ERROR, -1, L"Unknown error while evaulating command substitution" );
 		return 0;
 	}
-	
+    
 	tail_begin = paran_end + 1;
 	if( *tail_begin == L'[' )
 	{
-		std::vector<long> slice_idx;
+        std::vector<long> slice_idx;
 		wchar_t *slice_end;
 		
 		if( parse_slice( tail_begin, &slice_end, slice_idx, sub_res.size() ) )
@@ -1505,7 +1361,7 @@
 		}
 		else
 		{
-			std::vector<wcstring> sub_res2;
+            std::vector<wcstring> sub_res2;
 			tail_begin = slice_end;
 			for( i=0; i < slice_idx.size(); i++ )
 			{
@@ -1519,59 +1375,59 @@
 				}
 				idx = idx-1;
 				
-				sub_res2.push_back(sub_res.at(idx));
-				//				debug( 0, L"Pushing item '%ls' with index %d onto sliced result", al_get( sub_res, idx ), idx );
+                sub_res2.push_back(sub_res.at(idx));
+                //				debug( 0, L"Pushing item '%ls' with index %d onto sliced result", al_get( sub_res, idx ), idx );
 				//sub_res[idx] = 0; // ??
 			}
 			sub_res = sub_res2;			
 		}
 	}
-	
-	
+    
+    
 	/*
-	 Recursively call ourselves to expand any remaining command
-	 substitutions. The result of this recursive call using the tail
-	 of the string is inserted into the tail_expand array list
-	 */
-	std::vector<completion_t> tail_expand;
+     Recursively call ourselves to expand any remaining command
+     substitutions. The result of this recursive call using the tail
+     of the string is inserted into the tail_expand array list
+     */
+    std::vector<completion_t> tail_expand;
 	expand_cmdsubst( parser, tail_begin, tail_expand );
-	
+    
 	/*
-	 Combine the result of the current command substitution with the
-	 result of the recursive tail expansion
-	 */
-	for( i=0; i<sub_res.size(); i++ )
-	{
-		wcstring sub_item = sub_res.at(i);
-		wcstring sub_item2 = escape_string(sub_item, 1);
-		
-		for( j=0; j < tail_expand.size(); j++ )
-		{
-			
-			wcstring whole_item;
-			
-			wcstring tail_item = tail_expand.at(j).completion;
-			
-			//sb_append_substring( &whole_item, in, len1 );
-			whole_item.append(in, len1);
-			
-			//sb_append_char( &whole_item, INTERNAL_SEPARATOR );
-			whole_item.push_back(INTERNAL_SEPARATOR);
-			
-			//sb_append_substring( &whole_item, sub_item2, item_len );
+     Combine the result of the current command substitution with the
+     result of the recursive tail expansion
+     */
+    for( i=0; i<sub_res.size(); i++ )
+    {
+        wcstring sub_item = sub_res.at(i);
+        wcstring sub_item2 = escape_string(sub_item, 1);
+        
+        for( j=0; j < tail_expand.size(); j++ )
+        {
+            
+            wcstring whole_item;
+            
+            wcstring tail_item = tail_expand.at(j).completion;
+            
+            //sb_append_substring( &whole_item, in, len1 );
+            whole_item.append(in, len1);
+            
+            //sb_append_char( &whole_item, INTERNAL_SEPARATOR );
+            whole_item.push_back(INTERNAL_SEPARATOR);
+            
+            //sb_append_substring( &whole_item, sub_item2, item_len );
 			whole_item.append(sub_item2);
-			
-			//sb_append_char( &whole_item, INTERNAL_SEPARATOR );
-			whole_item.push_back(INTERNAL_SEPARATOR);
-			
-			//sb_append( &whole_item, tail_item );
-			whole_item.append(tail_item);
+            
+            //sb_append_char( &whole_item, INTERNAL_SEPARATOR );
+            whole_item.push_back(INTERNAL_SEPARATOR);
+            
+            //sb_append( &whole_item, tail_item );
+            whole_item.append(tail_item);
 			
 			//al_push( out, whole_item.buff );
-			outList.push_back(completion_t(whole_item));
-		}
-	}
-	
+            outList.push_back(completion_t(whole_item));
+        }
+    }
+    
 	return 1;
 }
 
@@ -1589,9 +1445,9 @@
 
 static wcstring expand_unescape_string( const wcstring &in, int escape_special )
 {
-	wcstring tmp = in;
-	unescape_string(tmp, escape_special);
-	/* Need to detect error here */
+    wcstring tmp = in;
+    unescape_string(tmp, escape_special);
+    /* Need to detect error here */
 	return tmp;
 }
 
@@ -1600,51 +1456,51 @@
 */
 static void expand_tilde_internal( wcstring &input )
 {
-	const wchar_t * const in = input.c_str();
+    const wchar_t * const in = input.c_str();
 	if( in[0] == HOME_DIRECTORY )
 	{
 		int tilde_error = 0;
-		size_t tail_idx;
-		wcstring home;
+        size_t tail_idx;
+        wcstring home;
 
 		if( in[1] == '/' || in[1] == '\0' )
 		{
 			/* Current users home directory */
 
 			home = env_get_string( L"HOME" );
-			tail_idx = 1;
+            tail_idx = 1;
 		}
 		else
 		{
 			/* Some other users home directory */
 			const wchar_t *name_end = wcschr( in, L'/' );
-			if (name_end)
-			{
-				tail_idx = name_end - in;
+            if (name_end)
+            {
+                tail_idx = name_end - in;
+            }
+            else
+            {
+                tail_idx = wcslen( in );
+            }
+            wcstring name_str = input.substr(1, tail_idx - 1);
+            std::string name_cstr = wcs2string(name_str);
+			struct passwd *userinfo = getpwnam( name_cstr.c_str() );
+
+			if( userinfo == NULL )
+			{
+				tilde_error = 1;
+                input[0] = L'~';
 			}
 			else
 			{
-				tail_idx = wcslen( in );
-			}
-			wcstring name_str = input.substr(1, tail_idx - 1);
-			std::string name_cstr = wcs2string(name_str);
-			struct passwd *userinfo = getpwnam( name_cstr.c_str() );
-
-			if( userinfo == NULL )
-			{
-				tilde_error = 1;
-				input[0] = L'~';
-			}
-			else
-			{
 				home = str2wcstring(userinfo->pw_dir);
 			}
 		}
 
-		if (! tilde_error)
-		{
-			input.replace(input.begin(), input.begin() + tail_idx, home);
-		}
+        if (! tilde_error)
+        {
+            input.replace(input.begin(), input.begin() + tail_idx, home);
+        }
 	}
 }
 
@@ -1663,7 +1519,6 @@
 */
 static void remove_internal_separator( wcstring &str, bool conv )
 {
-<<<<<<< HEAD
     /* Remove all instances of INTERNAL_SEPARATOR */
     str.erase(std::remove(str.begin(), str.end(), (wchar_t)INTERNAL_SEPARATOR), str.end());
     
@@ -1684,12 +1539,6 @@
             }
         }
     }
-=======
-	wchar_t *tmp = wcsdup(s.c_str());
-	remove_internal_separator(tmp, conv);
-	s = tmp;
-	free(tmp);
->>>>>>> b25b5bf5
 }
 
 
@@ -1698,24 +1547,24 @@
 	parser_t parser(PARSER_TYPE_ERRORS_ONLY, true /* show errors */);
    	std::vector<completion_t> list1, list2;
 	std::vector<completion_t> *in, *out;
-	
+    
 	size_t i;
 	int res = EXPAND_OK;
-	
+    
 	if( (!(flags & ACCEPT_INCOMPLETE)) && expand_is_clean( input.c_str() ) )
 	{
 		output.push_back(completion_t(input));
 		return EXPAND_OK;
 	}
-	
+    
 	if( EXPAND_SKIP_CMDSUBST & flags )
 	{
 		wchar_t *begin, *end;
 		
 		if( parse_util_locate_cmdsubst( input.c_str(),
-									   &begin,
-									   &end,
-									   1 ) != 0 )
+                                       &begin,
+                                       &end,
+                                       1 ) != 0 )
 		{
 			parser.error( CMDSUBST_ERROR, -1, L"Command substitutions not allowed" );
 			return EXPAND_ERROR;
@@ -1724,12 +1573,11 @@
 	}
 	else
 	{
-		int cmdsubst_ok = expand_cmdsubst(parser, input, list1);
-		if (! cmdsubst_ok)
-			return EXPAND_ERROR;
-	}
-
-<<<<<<< HEAD
+        int cmdsubst_ok = expand_cmdsubst(parser, input, list1);
+        if (! cmdsubst_ok)
+            return EXPAND_ERROR;
+	}
+
     in = &list1;
     out = &list2;
     
@@ -1902,180 +1750,6 @@
         
     }
     
-=======
-	in = &list1;
-	out = &list2;
-	
-	for( i=0; i < in->size(); i++ )
-	{
-		/*
-		 We accept incomplete strings here, since complete uses
-		 expand_string to expand incomplete strings from the
-		 commandline.
-		 */
-		int unescape_flags = UNESCAPE_SPECIAL | UNESCAPE_INCOMPLETE;			
-		wcstring next = expand_unescape_string( in->at(i).completion, unescape_flags );
-		
-		if( EXPAND_SKIP_VARIABLES & flags )
-		{
-			for (size_t i=0; i < next.size(); i++) {
-				if (next.at(i) == VARIABLE_EXPAND) {
-					next[i] = L'$';
-				}
-			}
-			out->push_back(completion_t(next));
-		}
-		else
-		{
-			if(!expand_variables2( parser, next, *out, next.size() - 1 ))
-			{
-				return EXPAND_ERROR;
-			}
-		}
-	}
-	
-	in->clear();
-	
-	in = &list2;
-	out = &list1;
-	
-	for( i=0; i < in->size(); i++ )
-	{
-		wcstring next = in->at(i).completion;
-		
-		if( !expand_brackets( parser, next.c_str(), flags, *out ))
-		{
-			return EXPAND_ERROR;
-		}
-	}
-	in->clear();
-	
-	in = &list1;
-	out = &list2;
-	
-	for( i=0; i < in->size(); i++ )
-	{
-		wcstring next = in->at(i).completion;
-		
-		expand_tilde_internal(next);
-		
-		
-		if( flags & ACCEPT_INCOMPLETE )
-		{
-			if( next[0] == PROCESS_EXPAND )
-			{
-				/*
-				 If process expansion matches, we are not
-				 interested in other completions, so we
-				 short-circut and return
-				 */
-				if (! (flags & EXPAND_SKIP_PROCESS ))
-					expand_pid( next, flags, output );
-				return EXPAND_OK;
-			}
-			else
-			{
-				out->push_back(completion_t(next));
-			}
-		}
-		else
-		{
-			if( ! (flags & EXPAND_SKIP_PROCESS ) && ! expand_pid( next, flags, *out ) )
-			{
-				return EXPAND_ERROR;
-			}
-		}
-	}
-	
-	in->clear();
-	
-	in = &list2;
-	out = &list1;
-	
-	for( i=0; i < in->size(); i++ )
-	{
-		wcstring next_str = in->at(i).completion;
-		int wc_res;
-		
-		remove_internal_separator2( next_str, EXPAND_SKIP_WILDCARDS & flags );			
-		const wchar_t *next = next_str.c_str();
-		
-		if( ((flags & ACCEPT_INCOMPLETE) && (!(flags & EXPAND_SKIP_WILDCARDS))) ||
-		   wildcard_has( next, 1 ) )
-		{
-			const wchar_t *start, *rest;
-			std::vector<completion_t> *list = out;
-			
-			if( next[0] == '/' )
-			{
-				start = L"/";
-				rest = &next[1];
-			}
-			else
-			{
-				start = L"";
-				rest = next;
-			}
-			
-			if( flags & ACCEPT_INCOMPLETE )
-			{
-				list = &output;
-			}
-			
-			wc_res = wildcard_expand_string(rest, start, flags, *list);
-			
-			if( !(flags & ACCEPT_INCOMPLETE) )
-			{
-				
-				switch( wc_res )
-				{
-					case 0:
-					{
-						if( !(flags & ACCEPT_INCOMPLETE) )
-						{
-							if( res == EXPAND_OK )
-								res = EXPAND_WILDCARD_NO_MATCH;
-							break;
-						}
-					}
-						
-					case 1:
-					{
-						size_t j;
-						res = EXPAND_WILDCARD_MATCH;
-						sort_completions( *out );
-						
-						for( j=0; j< out->size(); j++ )
-						{
-							output.push_back( out->at(j) );
-						}
-						out->clear();
-						break;
-					}
-						
-					case -1:
-					{
-						return EXPAND_ERROR;
-					}
-						
-				}
-			}
-			
-		}
-		else
-		{
-			if( flags & ACCEPT_INCOMPLETE)
-			{
-			}
-			else
-			{
-				output.push_back(completion_t(next));
-			}
-		}
-		
-	}
-	
->>>>>>> b25b5bf5
 	return res;
 }
 
@@ -2085,14 +1759,14 @@
 	
 	if( (!(flags & ACCEPT_INCOMPLETE)) &&  expand_is_clean( string.c_str() ) )
 	{
-		return true;
+        return true;
 	}
 	
-	if (expand_string(string, completions, flags)) {
-		if (completions.size() == 1) {
-			string = completions.at(0).completion;
-			result = true;
-		}
-	}
+    if (expand_string(string, completions, flags)) {
+        if (completions.size() == 1) {
+            string = completions.at(0).completion;
+            result = true;
+        }
+    }
 	return result;
 }