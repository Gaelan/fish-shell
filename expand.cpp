/**\file expand.c

String expansion functions. These functions perform several kinds of
parameter expansion.

*/

#include "config.h"

#include <stdlib.h>
#include <stdio.h>
#include <wchar.h>
#include <string.h>
#include <wctype.h>
#include <errno.h>
#include <pwd.h>
#include <unistd.h>
#include <limits.h>
#include <sys/param.h>
#include <sys/types.h>
#ifdef HAVE_SYS_SYSCTL_H
#include <sys/sysctl.h>
#endif
#include <termios.h>
#include <dirent.h>
#include <sys/stat.h>
#include <unistd.h>
#include <signal.h>
#include <algorithm>

#include <assert.h>
#include <vector>

#ifdef SunOS
#include <procfs.h>
#endif

#include "fallback.h"
#include "util.h"

#include "common.h"
#include "wutil.h"
#include "env.h"
#include "proc.h"
#include "parser.h"
#include "expand.h"
#include "wildcard.h"
#include "exec.h"
#include "signal.h"
#include "tokenizer.h"
#include "complete.h"
#include "iothread.h"

#include "parse_util.h"

/**
   Description for child process
*/
#define COMPLETE_CHILD_PROCESS_DESC _( L"Child process")

/**
   Description for non-child process
*/
#define COMPLETE_PROCESS_DESC _( L"Process")

/**
   Description for long job
*/
#define COMPLETE_JOB_DESC _( L"Job")

/**
   Description for short job. The job command is concatenated
*/
#define COMPLETE_JOB_DESC_VAL _( L"Job: %ls")

/**
   Description for the shells own pid
*/
#define COMPLETE_SELF_DESC _( L"Shell process")

/**
   Description for the shells own pid
*/
#define COMPLETE_LAST_DESC _( L"Last background job")

/**
   String in process expansion denoting ourself
*/
#define SELF_STR L"self"

/**
   String in process expansion denoting last background job
*/
#define LAST_STR L"last"

/**
   Characters which make a string unclean if they are the first
   character of the string. See \c expand_is_clean().
*/
#define UNCLEAN_FIRST L"~%"
/**
   Unclean characters. See \c expand_is_clean().
*/
#define UNCLEAN L"$*?\\\"'({})"

static void remove_internal_separator(wcstring &s, bool conv);

int expand_is_clean(const wchar_t *in)
{

    const wchar_t * str = in;

    CHECK(in, 1);

    /*
      Test characters that have a special meaning in the first character position
    */
    if (wcschr(UNCLEAN_FIRST, *str))
        return 0;

    /*
      Test characters that have a special meaning in any character position
    */
    while (*str)
    {
        if (wcschr(UNCLEAN, *str))
            return 0;
        str++;
    }

    return 1;
}


/* Append a syntax error to the given error list */
static void append_syntax_error(parse_error_list_t *errors, size_t source_start, const wchar_t *fmt, ...)
{
    if (errors != NULL)
    {
        parse_error_t error;
        error.source_start = source_start;
        error.source_length = 0;
        error.code = parse_error_syntax;

        va_list va;
        va_start(va, fmt);
        error.text = vformat_string(fmt, va);
        va_end(va);

        errors->push_back(error);
    }
}

/* Append a cmdsub error to the given error list */
static void append_cmdsub_error(parse_error_list_t *errors, size_t source_start, const wchar_t *fmt, ...)
{
    if (errors != NULL)
    {
        parse_error_t error;
        error.source_start = source_start;
        error.source_length = 0;
        error.code = parse_error_cmdsubst;

        va_list va;
        va_start(va, fmt);
        error.text = vformat_string(fmt, va);
        va_end(va);

        errors->push_back(error);
    }
}


/**
   Return the environment variable value for the string starting at \c in.
*/
static env_var_t expand_var(const wchar_t *in, const environment_t &vars)
{
    if (!in)
        return env_var_t::missing_var();
    return vars.get(in);
}

/**
   Test if the specified string does not contain character which can
   not be used inside a quoted string.
*/
static int is_quotable(const wchar_t *str)
{
    switch (*str)
    {
        case 0:
            return 1;

        case L'\n':
        case L'\t':
        case L'\r':
        case L'\b':
        case L'\x1b':
            return 0;

        default:
            return is_quotable(str+1);
    }
    return 0;

}

static int is_quotable(const wcstring &str)
{
    return is_quotable(str.c_str());
}

wcstring expand_escape_variable(const wcstring &in)
{

    wcstring_list_t lst;
    wcstring buff;

    tokenize_variable_array(in, lst);

    switch (lst.size())
    {
        case 0:
            buff.append(L"''");
            break;

        case 1:
        {
            const wcstring &el = lst.at(0);

            if (el.find(L' ') != wcstring::npos && is_quotable(el))
            {
                buff.append(L"'");
                buff.append(el);
                buff.append(L"'");
            }
            else
            {
                buff.append(escape_string(el, 1));
            }
            break;
        }
        default:
        {
            for (size_t j=0; j<lst.size(); j++)
            {
                const wcstring &el = lst.at(j);
                if (j)
                    buff.append(L"  ");

                if (is_quotable(el))
                {
                    buff.append(L"'");
                    buff.append(el);
                    buff.append(L"'");
                }
                else
                {
                    buff.append(escape_string(el, 1));
                }
            }
        }
    }
    return buff;
}

/**
   Tests if all characters in the wide string are numeric
*/
static int iswnumeric(const wchar_t *n)
{
    for (; *n; n++)
    {
        if (*n < L'0' || *n > L'9')
        {
            return 0;
        }
    }
    return 1;
}

/**
   See if the process described by \c proc matches the commandline \c
   cmd
*/
static bool match_pid(const wcstring &cmd,
                      const wchar_t *proc,
                      int flags,
                      size_t *offset)
{
    /* Test for a direct match. If the proc string is empty (e.g. the user tries to complete against %), then return an offset pointing at the base command. That ensures that you don't see a bunch of dumb paths when completing against all processes. */
    if (proc[0] != L'\0' && wcsncmp(cmd.c_str(), proc, wcslen(proc)) == 0)
    {
        if (offset)
            *offset = 0;
        return true;
    }

    /* Get the command to match against. We're only interested in the last path component. */
    const wcstring base_cmd = wbasename(cmd);

    bool result = string_prefixes_string(proc, base_cmd);
    if (result)
    {
        /* It's a match. Return the offset within the full command. */
        if (offset)
            *offset = cmd.size() - base_cmd.size();
    }
    return result;
}

/** Helper class for iterating over processes. The names returned have been unescaped (e.g. may include spaces) */
#ifdef KERN_PROCARGS2

/* BSD / OS X process completions */

class process_iterator_t
{
    std::vector<pid_t> pids;
    size_t idx;

    wcstring name_for_pid(pid_t pid);

public:
    process_iterator_t();
    bool next_process(wcstring *str, pid_t *pid);
};

wcstring process_iterator_t::name_for_pid(pid_t pid)
{
    wcstring result;
    int mib[4], maxarg = 0, numArgs = 0;
    size_t size = 0;
    char *args = NULL, *stringPtr = NULL;

    mib[0] = CTL_KERN;
    mib[1] = KERN_ARGMAX;

    size = sizeof(maxarg);
    if (sysctl(mib, 2, &maxarg, &size, NULL, 0) == -1)
    {
        return result;
    }

    args = (char *)malloc(maxarg);
    if (args == NULL)
    {
        return result;
    }

    mib[0] = CTL_KERN;
    mib[1] = KERN_PROCARGS2;
    mib[2] = pid;

    size = (size_t)maxarg;
    if (sysctl(mib, 3, args, &size, NULL, 0) == -1)
    {
        free(args);
        return result;;
    }

    memcpy(&numArgs, args, sizeof(numArgs));
    stringPtr = args + sizeof(numArgs);
    result = str2wcstring(stringPtr);
    free(args);
    return result;
}

bool process_iterator_t::next_process(wcstring *out_str, pid_t *out_pid)
{
    wcstring name;
    pid_t pid = 0;
    bool result = false;
    while (idx < pids.size())
    {
        pid = pids.at(idx++);
        name = name_for_pid(pid);
        if (! name.empty())
        {
            result = true;
            break;
        }
    }
    if (result)
    {
        *out_str = name;
        *out_pid = pid;
    }
    return result;
}

process_iterator_t::process_iterator_t() : idx(0)
{
    int                 err;
    struct kinfo_proc * result;
    bool                done;
    static const int    name[] = { CTL_KERN, KERN_PROC, KERN_PROC_ALL, 0 };
    // Declaring name as const requires us to cast it when passing it to
    // sysctl because the prototype doesn't include the const modifier.
    size_t              length;


    // We start by calling sysctl with result == NULL and length == 0.
    // That will succeed, and set length to the appropriate length.
    // We then allocate a buffer of that size and call sysctl again
    // with that buffer.  If that succeeds, we're done.  If that fails
    // with ENOMEM, we have to throw away our buffer and loop.  Note
    // that the loop causes use to call sysctl with NULL again; this
    // is necessary because the ENOMEM failure case sets length to
    // the amount of data returned, not the amount of data that
    // could have been returned.

    result = NULL;
    done = false;
    do
    {
        assert(result == NULL);

        // Call sysctl with a NULL buffer.

        length = 0;
        err = sysctl((int *) name, (sizeof(name) / sizeof(*name)) - 1,
                     NULL, &length,
                     NULL, 0);
        if (err == -1)
        {
            err = errno;
        }

        // Allocate an appropriately sized buffer based on the results
        // from the previous call.

        if (err == 0)
        {
            result = (struct kinfo_proc *)malloc(length);
            if (result == NULL)
            {
                err = ENOMEM;
            }
        }

        // Call sysctl again with the new buffer.  If we get an ENOMEM
        // error, toss away our buffer and start again.

        if (err == 0)
        {
            err = sysctl((int *) name, (sizeof(name) / sizeof(*name)) - 1,
                         result, &length,
                         NULL, 0);
            if (err == -1)
            {
                err = errno;
            }
            if (err == 0)
            {
                done = true;
            }
            else if (err == ENOMEM)
            {
                assert(result != NULL);
                free(result);
                result = NULL;
                err = 0;
            }
        }
    }
    while (err == 0 && ! done);

    // Clean up and establish post conditions.
    if (err == 0 && result != NULL)
    {
        for (size_t idx = 0; idx < length / sizeof(struct kinfo_proc); idx++)
            pids.push_back(result[idx].kp_proc.p_pid);
    }

    if (result)
        free(result);
}

#else

/* /proc style process completions */
class process_iterator_t
{
    DIR *dir;

public:
    process_iterator_t();
    ~process_iterator_t();

    bool next_process(wcstring *out_str, pid_t *out_pid);
};

process_iterator_t::process_iterator_t(void)
{
    dir = opendir("/proc");
}

process_iterator_t::~process_iterator_t(void)
{
    if (dir)
        closedir(dir);
}

bool process_iterator_t::next_process(wcstring *out_str, pid_t *out_pid)
{
    wcstring cmd;
    pid_t pid = 0;
    while (cmd.empty())
    {
        wcstring name;
        if (! dir || ! wreaddir(dir, name))
            break;

        if (!iswnumeric(name.c_str()))
            continue;

        wcstring path = wcstring(L"/proc/") + name;
        struct stat buf;
        if (wstat(path, &buf))
            continue;

        if (buf.st_uid != getuid())
            continue;

        /* remember the pid */
        pid = fish_wcstoi(name.c_str(), NULL, 10);

        /* the 'cmdline' file exists, it should contain the commandline */
        FILE *cmdfile;
        if ((cmdfile=wfopen(path + L"/cmdline", "r")))
        {
            wcstring full_command_line;
            fgetws2(&full_command_line, cmdfile);

            /* The command line needs to be escaped */
            cmd = tok_first(full_command_line.c_str());
        }
#ifdef SunOS
        else if ((cmdfile=wfopen(path + L"/psinfo", "r")))
        {
            psinfo_t info;
            if (fread(&info, sizeof(info), 1, cmdfile))
            {
                /* The filename is unescaped */
                cmd = str2wcstring(info.pr_fname);
            }
        }
#endif
        if (cmdfile)
            fclose(cmdfile);
    }

    bool result = ! cmd.empty();
    if (result)
    {
        *out_str = cmd;
        *out_pid = pid;
    }
    return result;
}

#endif

std::vector<wcstring> expand_get_all_process_names(void)
{
    wcstring name;
    pid_t pid;
    process_iterator_t iterator;
    std::vector<wcstring> result;
    while (iterator.next_process(&name, &pid))
    {
        result.push_back(name);
    }
    return result;
}

/* Helper function to do a job search. */
struct find_job_data_t
{
    const wchar_t *proc; /* The process to search for - possibly numeric, possibly a name */
    expand_flags_t flags;
    std::vector<completion_t> *completions;
};

/* The following function is invoked on the main thread, because the job list is not thread safe. It should search the job list for something matching the given proc, and then return 1 to stop the search, 0 to continue it  */
static int find_job(const struct find_job_data_t *info)
{
    ASSERT_IS_MAIN_THREAD();

    const wchar_t * const proc = info->proc;
    const expand_flags_t flags = info->flags;
    std::vector<completion_t> &completions = *info->completions;

    const job_t *j;
    int found = 0;
    // do the empty param check first, because an empty string passes our 'numeric' check
    if (wcslen(proc)==0)
    {
        /*
          This is an empty job expansion: '%'
          It expands to the last job backgrounded.
        */
        job_iterator_t jobs;
        while ((j = jobs.next()))
        {
            if (!j->command_is_empty())
            {
                append_completion(completions, to_string<long>(j->pgid));
                break;
            }
        }
        /*
          You don't *really* want to flip a coin between killing
          the last process backgrounded and all processes, do you?
          Let's not try other match methods with the solo '%' syntax.
        */
        found = 1;
    }
    else if (iswnumeric(proc))
    {
        /*
          This is a numeric job string, like '%2'
        */

        if (flags & ACCEPT_INCOMPLETE)
        {
            job_iterator_t jobs;
            while ((j = jobs.next()))
            {
                wchar_t jid[16];
                if (j->command_is_empty())
                    continue;

                swprintf(jid, 16, L"%d", j->job_id);

                if (wcsncmp(proc, jid, wcslen(proc))==0)
                {
                    wcstring desc_buff = format_string(COMPLETE_JOB_DESC_VAL, j->command_wcstr());
                    append_completion(completions,
                                      jid+wcslen(proc),
                                      desc_buff,
                                      0);
                }
            }
        }
        else
        {
            int jid;
            wchar_t *end;

            errno = 0;
            jid = fish_wcstoi(proc, &end, 10);
            if (jid > 0 && !errno && !*end)
            {
                j = parser_t::principal_parser().job_get(jid);
                if ((j != 0) && (j->command_wcstr() != 0) && (!j->command_is_empty()))
                {
                    append_completion(completions, to_string<long>(j->pgid));
                }
            }
        }
        /*
           Stop here so you can't match a random process name
           when you're just trying to use job control.
        */
        found = 1;
    }

    if (! found)
    {
        job_iterator_t jobs;
        while ((j = jobs.next()))
        {

            if (j->command_is_empty())
                continue;

            size_t offset;
            if (match_pid(j->command(), proc, flags, &offset))
            {
                if (flags & ACCEPT_INCOMPLETE)
                {
                    append_completion(completions,
                                      j->command_wcstr() + offset + wcslen(proc),
                                      COMPLETE_JOB_DESC,
                                      0);
                }
                else
                {
                    append_completion(completions, to_string<long>(j->pgid));
                    found = 1;
                }
            }
        }

        if (! found)
        {
            jobs.reset();
            while ((j = jobs.next()))
            {
                process_t *p;
                if (j->command_is_empty())
                    continue;
                for (p=j->first_process; p; p=p->next)
                {
                    if (p->actual_cmd.empty())
                        continue;

                    size_t offset;
                    if (match_pid(p->actual_cmd, proc, flags, &offset))
                    {
                        if (flags & ACCEPT_INCOMPLETE)
                        {
                            append_completion(completions,
                                              wcstring(p->actual_cmd, offset + wcslen(proc)),
                                              COMPLETE_CHILD_PROCESS_DESC,
                                              0);
                        }
                        else
                        {
                            append_completion(completions,
                                              to_string<long>(p->pid),
                                              L"",
                                              0);
                            found = 1;
                        }
                    }
                }
            }
        }
    }

    return found;
}


/**
   Searches for a job with the specified job id, or a job or process
   which has the string \c proc as a prefix of its commandline. Appends
   the name of the process as a completion in 'out'.

   If the ACCEPT_INCOMPLETE flag is set, the remaining string for any matches
   are inserted.

   Otherwise, any job matching the specified string is matched, and
   the job pgid is returned. If no job matches, all child processes
   are searched. If no child processes match, and <tt>fish</tt> can
   understand the contents of the /proc filesystem, all the users
   processes are searched for matches.
*/
static void find_process(const wchar_t *proc, expand_flags_t flags, std::vector<completion_t> &out)
{
    if (!(flags & EXPAND_SKIP_JOBS))
    {
        const struct find_job_data_t data = {proc, flags, &out};
        int found = iothread_perform_on_main(find_job, &data);
        if (found)
        {
            return;
        }
    }

    /* Iterate over all processes */
    wcstring process_name;
    pid_t process_pid;
    process_iterator_t iterator;
    while (iterator.next_process(&process_name, &process_pid))
    {
        size_t offset;
        if (match_pid(process_name, proc, flags, &offset))
        {
            if (flags & ACCEPT_INCOMPLETE)
            {
                append_completion(out,
                                  process_name.c_str() + offset + wcslen(proc),
                                  COMPLETE_PROCESS_DESC,
                                  0);
            }
            else
            {
                append_completion(out, to_string<long>(process_pid));
            }
        }
    }
}

/**
   Process id expansion
*/
static bool expand_pid(const parser_t *parser_or_null, const wcstring &instr_with_sep, expand_flags_t flags, std::vector<completion_t> &out, parse_error_list_t *errors)
{
    /* Hack. If there's no INTERNAL_SEP and no PROCESS_EXPAND, then there's nothing to do. Check out this "null terminated string." */
    const wchar_t some_chars[] = {INTERNAL_SEPARATOR, PROCESS_EXPAND, L'\0'};
    if (instr_with_sep.find_first_of(some_chars) == wcstring::npos)
    {
        /* Nothing to do */
        append_completion(out, instr_with_sep);
        return true;
    }

    /* expand_string calls us with internal separators in instr...sigh */
    wcstring instr = instr_with_sep;
    remove_internal_separator(instr, false);

    if (instr.empty() || instr.at(0) != PROCESS_EXPAND)
    {
        /* Not a process expansion */
        append_completion(out, instr);
        return true;
    }

    const wchar_t * const in = instr.c_str();

    /* We know we are a process expansion now */
    assert(in[0] == PROCESS_EXPAND);

    if (flags & ACCEPT_INCOMPLETE)
    {
        if (wcsncmp(in+1, SELF_STR, wcslen(in+1))==0)
        {
            append_completion(out,
                              &SELF_STR[wcslen(in+1)],
                              COMPLETE_SELF_DESC,
                              0);
        }
        else if (wcsncmp(in+1, LAST_STR, wcslen(in+1))==0)
        {
            append_completion(out,
                              &LAST_STR[wcslen(in+1)],
                              COMPLETE_LAST_DESC,
                              0);
        }
    }
    else
    {
        if (wcscmp((in+1), SELF_STR)==0)
        {

            append_completion(out, to_string<long>(getpid()));
            return true;
        }
        if (parser_or_null != NULL && wcscmp((in+1), LAST_STR)==0)
        {
            pid_t last_bg_pid = parser_or_null->get_last_bg_pid();
            if (last_bg_pid > 0)
            {
                append_completion(out, to_string<long>(last_bg_pid));
            }
            return true;
        }
    }

    /* This is sort of crummy - find_process doesn't return any indication of success, so instead we check to see if it inserted any completions */
    const size_t prev_count = out.size();
    find_process(in+1, flags, out);

    if (prev_count == out.size())
    {
        if (!(flags & ACCEPT_INCOMPLETE))
        {
            /* We failed to find anything */
            append_syntax_error(errors, 1, FAILED_EXPANSION_PROCESS_ERR_MSG, escape(in+1, ESCAPE_NO_QUOTED).c_str());
            return false;
        }
    }

    return true;
}


static void expand_variable_error(const wcstring &token, size_t token_pos, int error_pos, parse_error_list_t *errors)
{
    size_t stop_pos = token_pos+1;

    switch (token[stop_pos])
    {
        case BRACKET_BEGIN:
        {
            wchar_t *cpy = wcsdup(token.c_str());
            *(cpy+token_pos)=0;
            wchar_t *name = &cpy[stop_pos+1];
            wchar_t *end = wcschr(name, BRACKET_END);
            wchar_t *post = NULL;
            int is_var=0;
            if (end)
            {
                post = end+1;
                *end = 0;

                if (!wcsvarname(name))
                {
                    is_var = 1;
                }
            }

            if (is_var)
            {
                append_syntax_error(errors,
                                    error_pos,
                                    COMPLETE_VAR_BRACKET_DESC,
                                    cpy,
                                    name,
                                    post);
            }
            else
            {
                append_syntax_error(errors,
                                    error_pos,
                                    COMPLETE_VAR_BRACKET_DESC,
                                    L"",
                                    L"VARIABLE",
                                    L"");
            }
            free(cpy);

            break;
        }

        case INTERNAL_SEPARATOR:
        {
            append_syntax_error(errors,
                                error_pos,
                                COMPLETE_VAR_PARAN_DESC);
            break;
        }

        case 0:
        {
            append_syntax_error(errors,
                                error_pos,
                                COMPLETE_VAR_NULL_DESC);
            break;
        }

        default:
        {
            wchar_t token_stop_char = token[stop_pos];
            // Unescape (see http://github.com/fish-shell/fish-shell/issues/50)
            if (token_stop_char == ANY_CHAR)
                token_stop_char = L'?';
            else if (token_stop_char == ANY_STRING || token_stop_char == ANY_STRING_RECURSIVE)
                token_stop_char = L'*';

            append_syntax_error(errors,
                                error_pos,
                                (token_stop_char == L'?' ? COMPLETE_YOU_WANT_STATUS : COMPLETE_VAR_DESC),
                                token_stop_char);
            break;
        }
    }
}

/**
   Parse an array slicing specification
   Returns 0 on success.
   If a parse error occurs, returns the index of the bad token.
   Note that 0 can never be a bad index because the string always starts with [.
 */
static size_t parse_slice(const wchar_t *in, wchar_t **end_ptr, std::vector<long> &idx, std::vector<size_t> &source_positions, size_t array_size)
{
    wchar_t *end;

    const long size = (long)array_size;
    size_t pos = 1; //skip past the opening square bracket

    //  debug( 0, L"parse_slice on '%ls'", in );

    while (1)
    {
        long tmp;

        while (iswspace(in[pos]) || (in[pos]==INTERNAL_SEPARATOR))
            pos++;

        if (in[pos] == L']')
        {
            pos++;
            break;
        }

        errno=0;
        const size_t i1_src_pos = pos;
        tmp = wcstol(&in[pos], &end, 10);
        if ((errno) || (end == &in[pos]))
        {
            return pos;
        }
        //    debug( 0, L"Push idx %d", tmp );

        long i1 = tmp>-1 ? tmp : (long)array_size+tmp+1;
        pos = end-in;
        while (in[pos]==INTERNAL_SEPARATOR)
            pos++;
        if (in[pos]==L'.' && in[pos+1]==L'.')
        {
            pos+=2;
            while (in[pos]==INTERNAL_SEPARATOR)
                pos++;

            const size_t number_start = pos;
            long tmp1 = wcstol(&in[pos], &end, 10);
            if ((errno) || (end == &in[pos]))
            {
                return pos;
            }
            pos = end-in;

            // debug( 0, L"Push range %d %d", tmp, tmp1 );
            long i2 = tmp1>-1 ? tmp1 : size+tmp1+1;
            // debug( 0, L"Push range idx %d %d", i1, i2 );
            short direction = i2<i1 ? -1 : 1 ;
            for (long jjj = i1; jjj*direction <= i2*direction; jjj+=direction)
            {
                // debug(0, L"Expand range [subst]: %i\n", jjj);
                idx.push_back(jjj);
                source_positions.push_back(number_start);
            }
            continue;
        }

        // debug( 0, L"Push idx %d", tmp );
        idx.push_back(i1);
        source_positions.push_back(i1_src_pos);
    }

    if (end_ptr)
    {
        //    debug( 0, L"Remainder is '%ls', slice def was %d characters long", in+pos, pos );

        *end_ptr = (wchar_t *)(in+pos);
    }
    //  debug( 0, L"ok, done" );

    return 0;
}


/**
   Expand all environment variables in the string *ptr.

   This function is slow, fragile and complicated. There are lots of
   little corner cases, like $$foo should do a double expansion,
   $foo$bar should not double expand bar, etc. Also, it's easy to
   accidentally leak memory on array out of bounds errors an various
   other situations. All in all, this function should be rewritten,
   split out into multiple logical units and carefully tested. After
   that, it can probably be optimized to do fewer memory allocations,
   fewer string scans and overall just less work. But until that
   happens, don't edit it unless you know exactly what you are doing,
   and do proper testing afterwards.
 
   This function operates on strings backwards, starting at last_idx.

    Note: last_idx is considered to be where it previously finished
    procesisng. This means it actually starts operating on last_idx-1.
    As such, to process a string fully, pass string.size() as last_idx
    instead of string.size()-1.
*/
static int expand_variables(const environment_t &vars, const wcstring &instr, std::vector<completion_t> &out, long last_idx, parse_error_list_t *errors)
{
    const size_t insize = instr.size();

    // last_idx may be 1 past the end of the string, but no further
    assert(last_idx >= 0 && (size_t)last_idx <= insize);

    if (last_idx == 0)
    {
        append_completion(out, instr);
        return true;
    }

    bool is_ok = true;
    bool empty = false;

    wcstring var_tmp;

    // list of indexes
    std::vector<long> var_idx_list;

    // parallel array of source positions of each index in the variable list
    std::vector<size_t> var_pos_list;

    //  CHECK( out, 0 );

    for (long i=last_idx-1; (i>=0) && is_ok && !empty; i--)
    {
        const wchar_t c = instr.at(i);
        if ((c == VARIABLE_EXPAND) || (c == VARIABLE_EXPAND_SINGLE))
        {
            long start_pos = i+1;
            long stop_pos;
            long var_len;
            int is_single = (c==VARIABLE_EXPAND_SINGLE);

            stop_pos = start_pos;

            while (stop_pos < insize)
            {
                const wchar_t nc = instr.at(stop_pos);
                if (nc == VARIABLE_EXPAND_EMPTY)
                {
                    stop_pos++;
                    break;
                }
                if (!wcsvarchr(nc))
                    break;

                stop_pos++;
            }

            /*      printf( "Stop for '%c'\n", in[stop_pos]);*/

            var_len = stop_pos - start_pos;

            if (var_len == 0)
            {
                expand_variable_error(instr, stop_pos-1, -1, errors);

                is_ok = false;
                break;
            }

            var_tmp.append(instr, start_pos, var_len);
            env_var_t var_val;
            if (var_len == 1 && var_tmp[0] == VARIABLE_EXPAND_EMPTY)
            {
                var_val = env_var_t::missing_var();
            }
            else
            {
                var_val = expand_var(var_tmp.c_str(), vars);
            }

            if (! var_val.missing())
            {
                int all_vars=1;
                wcstring_list_t var_item_list;

                if (is_ok)
                {
                    tokenize_variable_array(var_val, var_item_list);

                    const size_t slice_start = stop_pos;
                    if (slice_start < insize && instr.at(slice_start) == L'[')
                    {
                        wchar_t *slice_end;
                        size_t bad_pos;
                        all_vars=0;
                        const wchar_t *in = instr.c_str();
                        bad_pos = parse_slice(in + slice_start, &slice_end, var_idx_list, var_pos_list, var_item_list.size());
                        if (bad_pos != 0)
                        {
                            append_syntax_error(errors,
                                                stop_pos + bad_pos,
                                                L"Invalid index value");
                            is_ok = false;
                            break;
                        }
                        stop_pos = (slice_end-in);
                    }

                    if (!all_vars)
                    {
                        wcstring_list_t string_values(var_idx_list.size());
                        for (size_t j=0; j<var_idx_list.size(); j++)
                        {
                            long tmp = var_idx_list.at(j);
                            /* Check that we are within array bounds. If not, truncate the list to exit. */
                            if (tmp < 1 || (size_t)tmp > var_item_list.size())
                            {
                                size_t var_src_pos = var_pos_list.at(j);
                                /* The slice was parsed starting at stop_pos, so we have to add that to the error position */
                                append_syntax_error(errors,
                                                    slice_start + var_src_pos,
                                                    ARRAY_BOUNDS_ERR);
                                is_ok = false;
                                var_idx_list.resize(j);
                                break;
                            }
                            else
                            {
                                /* Replace each index in var_idx_list inplace with the string value at the specified index */
                                //al_set( var_idx_list, j, wcsdup((const wchar_t *)al_get( &var_item_list, tmp-1 ) ) );
                                string_values.at(j) = var_item_list.at(tmp-1);
                            }
                        }

                        // string_values is the new var_item_list
                        var_item_list.swap(string_values);
                    }
                }

                if (is_ok)
                {
                    if (is_single)
                    {
                        wcstring res(instr, 0, i);
                        if (i > 0)
                        {
                            if (instr.at(i-1) != VARIABLE_EXPAND_SINGLE)
                            {
                                res.push_back(INTERNAL_SEPARATOR);
                            }
                            else if (var_item_list.empty() || var_item_list.front().empty())
                            {
                                // first expansion is empty, but we need to recursively expand
                                res.push_back(VARIABLE_EXPAND_EMPTY);
                            }
                        }

                        for (size_t j=0; j<var_item_list.size(); j++)
                        {
                            const wcstring &next = var_item_list.at(j);
                            if (is_ok)
                            {
                                if (j != 0)
                                    res.append(L" ");
                                res.append(next);
                            }
                        }
                        assert(stop_pos <= insize);
                        res.append(instr, stop_pos, insize - stop_pos);
                        is_ok &= expand_variables(vars, res, out, i, errors);
                    }
                    else
                    {
                        for (size_t j=0; j<var_item_list.size(); j++)
                        {
                            const wcstring &next = var_item_list.at(j);
                            if (is_ok && (i == 0) && stop_pos == insize)
                            {
                                append_completion(out, next);
                            }
                            else
                            {

                                if (is_ok)
                                {
                                    wcstring new_in;
                                    new_in.append(instr, 0, i);

                                    if (i > 0)
                                    {
                                        if (instr.at(i-1) != VARIABLE_EXPAND)
                                        {
                                            new_in.push_back(INTERNAL_SEPARATOR);
                                        }
                                        else if (next.empty())
                                        {
                                            new_in.push_back(VARIABLE_EXPAND_EMPTY);
                                        }
                                    }
                                    assert(stop_pos <= insize);
                                    new_in.append(next);
                                    new_in.append(instr, stop_pos, insize - stop_pos);
                                    is_ok &= expand_variables(vars, new_in, out, i, errors);
                                }
                            }

                        }
                    }
                }

                return is_ok;
            }
            else
            {
                // even with no value, we still need to parse out slice syntax
                // Behave as though we had 1 value, so $foo[1] always works.
                const size_t slice_start = stop_pos;
                if (slice_start < insize && instr.at(slice_start) == L'[')
                {
                    const wchar_t *in = instr.c_str();
                    wchar_t *slice_end;
                    size_t bad_pos;

                    bad_pos = parse_slice(in + slice_start, &slice_end, var_idx_list, var_pos_list, 1);
                    if (bad_pos != 0)
                    {
                        append_syntax_error(errors,
                                            stop_pos + bad_pos,
                                            L"Invalid index value");
                        is_ok = 0;
                        return is_ok;
                    }
                    stop_pos = (slice_end-in);

                    // validate that the parsed indexes are valid
                    for (size_t j=0; j<var_idx_list.size(); j++)
                    {
                        long tmp = var_idx_list.at(j);
                        if (tmp != 1)
                        {
                            size_t var_src_pos = var_pos_list.at(j);
                            append_syntax_error(errors,
                                                slice_start + var_src_pos,
                                                ARRAY_BOUNDS_ERR);
                            is_ok = 0;
                            return is_ok;
                        }
                    }
                }
                
                /* Expand a non-existing variable */
                if (c == VARIABLE_EXPAND)
                {
                    /* Regular expansion, i.e. expand this argument to nothing */
                    empty = true;
                }
                else
                {
                    /* Expansion to single argument. */
                    wcstring res;
                    res.append(instr, 0, i);
                    if (i > 0 && instr.at(i-1) == VARIABLE_EXPAND_SINGLE)
                    {
                        res.push_back(VARIABLE_EXPAND_EMPTY);
                    }
                    assert(stop_pos <= insize);
                    res.append(instr, stop_pos, insize - stop_pos);

                    is_ok &= expand_variables(vars, res, out, i, errors);
                    return is_ok;
                }
            }
        }
    }

    if (!empty)
    {
        append_completion(out, instr);
    }

    return is_ok;
}

/**
   Perform bracket expansion
*/
static int expand_brackets(const environment_t &vars, const wcstring &instr, int flags, std::vector<completion_t> &out, parse_error_list_t *errors)
{
    bool syntax_error = false;
    int bracket_count=0;

    const wchar_t *bracket_begin = NULL, *bracket_end = NULL;
    const wchar_t *last_sep = NULL;

    const wchar_t *item_begin;
    size_t length_preceding_brackets, length_following_brackets, tot_len;

    const wchar_t * const in = instr.c_str();

    /* Locate the first non-nested bracket pair */
    for (const wchar_t *pos = in; (*pos) && !syntax_error; pos++)
    {
        switch (*pos)
        {
            case BRACKET_BEGIN:
            {
                if (bracket_count == 0)
                    bracket_begin = pos;
                bracket_count++;
                break;

            }
            case BRACKET_END:
            {
                bracket_count--;
                if (bracket_count < 0)
                {
                    syntax_error = true;
                }
                else if (bracket_count == 0)
                {
                    bracket_end = pos;
                    break;
                }

            }
            case BRACKET_SEP:
            {
                if (bracket_count == 1)
                    last_sep = pos;
            }
        }
    }

    if (bracket_count > 0)
    {
        if (!(flags & ACCEPT_INCOMPLETE))
        {
            syntax_error = true;
        }
        else
        {
            /* The user hasn't typed an end bracket yet; make one up and append it, then expand that. */
            wcstring mod;
            if (last_sep)
            {
                mod.append(in, bracket_begin-in+1);
                mod.append(last_sep+1);
                mod.push_back(BRACKET_END);
            }
            else
            {
                mod.append(in);
                mod.push_back(BRACKET_END);
            }

            return expand_brackets(vars, mod, 1, out, errors);
        }
    }

    if (syntax_error)
    {
        append_syntax_error(errors,
                            SOURCE_LOCATION_UNKNOWN,
                            _(L"Mismatched brackets"));
        return 0;
    }

    if (bracket_begin == NULL)
    {
        append_completion(out, instr);
        return 1;
    }

    length_preceding_brackets = (bracket_begin-in);
    length_following_brackets = wcslen(bracket_end)-1;
    tot_len = length_preceding_brackets+length_following_brackets;
    item_begin = bracket_begin+1;
    for (const wchar_t *pos =(bracket_begin+1); true; pos++)
    {
        if (bracket_count == 0)
        {
            if ((*pos == BRACKET_SEP) || (pos==bracket_end))
            {
                assert(pos >= item_begin);
                size_t item_len = pos-item_begin;

                wcstring whole_item;
                whole_item.reserve(tot_len + item_len + 2);
                whole_item.append(in, length_preceding_brackets);
                whole_item.append(item_begin, item_len);
                whole_item.append(bracket_end + 1);
                expand_brackets(vars, whole_item, flags, out, errors);

                item_begin = pos+1;
                if (pos == bracket_end)
                    break;
            }
        }

        if (*pos == BRACKET_BEGIN)
        {
            bracket_count++;
        }

        if (*pos == BRACKET_END)
        {
            bracket_count--;
        }
    }
    return 1;
}

/**
 Perform cmdsubst expansion
 */
static int expand_cmdsubst(parser_t &parser, const wcstring &input, std::vector<completion_t> &out_list, parse_error_list_t *errors)
{
    wchar_t *paran_begin=0, *paran_end=0;
    std::vector<wcstring> sub_res;
    size_t i, j;
    wchar_t *tail_begin = 0;

    const wchar_t * const in = input.c_str();

    int parse_ret;
    switch (parse_ret = parse_util_locate_cmdsubst(in, &paran_begin, &paran_end, false))
    {
        case -1:
            append_syntax_error(errors,
                                SOURCE_LOCATION_UNKNOWN,
                                L"Mismatched parenthesis");
            return 0;
        case 0:
            append_completion(out_list, input);
            return 1;
        case 1:

            break;
    }

    const wcstring subcmd(paran_begin + 1, paran_end-paran_begin - 1);

    if (exec_subshell(parser, subcmd, sub_res, true /* do apply exit status */) == -1)
    {
        append_cmdsub_error(errors, SOURCE_LOCATION_UNKNOWN, L"Unknown error while evaulating command substitution");
        return 0;
    }

    tail_begin = paran_end + 1;
    if (*tail_begin == L'[')
    {
        std::vector<long> slice_idx;
        std::vector<size_t> slice_source_positions;
        const wchar_t * const slice_begin = tail_begin;
        wchar_t *slice_end;
        size_t bad_pos;

        bad_pos = parse_slice(slice_begin, &slice_end, slice_idx, slice_source_positions, sub_res.size());
        if (bad_pos != 0)
        {
            append_syntax_error(errors, slice_begin - in + bad_pos, L"Invalid index value");
            return 0;
        }
        else
        {
            wcstring_list_t sub_res2;
            tail_begin = slice_end;
            for (i=0; i < slice_idx.size(); i++)
            {
                long idx = slice_idx.at(i);
                if (idx < 1 || (size_t)idx > sub_res.size())
                {
                    size_t pos = slice_source_positions.at(i);
                    append_syntax_error(errors,
                                        slice_begin - in + pos,
                                        ARRAY_BOUNDS_ERR);
                    return 0;
                }
                idx = idx-1;

                sub_res2.push_back(sub_res.at(idx));
                //        debug( 0, L"Pushing item '%ls' with index %d onto sliced result", al_get( sub_res, idx ), idx );
                //sub_res[idx] = 0; // ??
            }
            sub_res = sub_res2;
        }
    }


    /*
       Recursively call ourselves to expand any remaining command
       substitutions. The result of this recursive call using the tail
       of the string is inserted into the tail_expand array list
       */
    std::vector<completion_t> tail_expand;
    expand_cmdsubst(parser, tail_begin, tail_expand, errors /* TODO: offset error locations */);

    /*
       Combine the result of the current command substitution with the
       result of the recursive tail expansion
       */
    for (i=0; i<sub_res.size(); i++)
    {
        const wcstring &sub_item = sub_res.at(i);
        const wcstring sub_item2 = escape_string(sub_item, 1);

        wcstring whole_item;

        for (j=0; j < tail_expand.size(); j++)
        {
            whole_item.clear();
            const wcstring &tail_item = tail_expand.at(j).completion;

            //sb_append_substring( &whole_item, in, len1 );
            whole_item.append(in, paran_begin-in);

            //sb_append_char( &whole_item, INTERNAL_SEPARATOR );
            whole_item.push_back(INTERNAL_SEPARATOR);

            //sb_append_substring( &whole_item, sub_item2, item_len );
            whole_item.append(sub_item2);

            //sb_append_char( &whole_item, INTERNAL_SEPARATOR );
            whole_item.push_back(INTERNAL_SEPARATOR);

            //sb_append( &whole_item, tail_item );
            whole_item.append(tail_item);

            //al_push( out, whole_item.buff );
            append_completion(out_list, whole_item);
        }
    }

    return 1;
}

/* Given that input[0] is HOME_DIRECTORY or tilde (ugh), return the user's name. Return the empty string if it is just a tilde. Also return by reference the index of the first character of the remaining part of the string (e.g. the subsequent slash) */
static wcstring get_home_directory_name(const wcstring &input, size_t *out_tail_idx)
{
    const wchar_t * const in = input.c_str();
    assert(in[0] == HOME_DIRECTORY || in[0] == L'~');
    size_t tail_idx;

    const wchar_t *name_end = wcschr(in, L'/');
    if (name_end)
    {
        tail_idx = name_end - in;
    }
    else
    {
        tail_idx = wcslen(in);
    }
    *out_tail_idx = tail_idx;
    return input.substr(1, tail_idx - 1);
}

/** Attempts tilde expansion of the string specified, modifying it in place. */
static void expand_home_directory(wcstring &input, const env_var_t &current_user_home)
{
    if (! input.empty() && input.at(0) == HOME_DIRECTORY)
    {
        size_t tail_idx;
        wcstring username = get_home_directory_name(input, &tail_idx);
        
        bool tilde_error = false;
        wcstring home;
        if (username.empty())
        {
            /* Current users home directory */
            home = current_user_home.missing() ? L"" : current_user_home;
            tail_idx = 1;
        }
        else
        {
            /* Some other users home directory */
            std::string name_cstr = wcs2string(username);
            struct passwd *userinfo = getpwnam(name_cstr.c_str());
            if (userinfo == NULL)
            {
                tilde_error = true;
            }
            else
            {
                home = str2wcstring(userinfo->pw_dir);
            }
        }
<<<<<<< HEAD

        wchar_t *realhome = wrealpath(home, NULL);

=======
        
        wchar_t *realhome = wrealpath(home, NULL);
        
>>>>>>> b4aa2b7c
        if (! tilde_error && realhome)
        {
            input.replace(input.begin(), input.begin() + tail_idx, realhome);
        }
        else
        {
            input[0] = L'~';
        }
        free((void *)realhome);
    }
}

void expand_tilde(wcstring &input, const environment_t &vars)
{
    // Avoid needless COW behavior by ensuring we use const at
    const wcstring &tmp = input;
    if (! tmp.empty() && tmp.at(0) == L'~')
    {
        input.at(0) = HOME_DIRECTORY;
        expand_home_directory(input, vars.get(L"HOME"));
    }
}

static void unexpand_tildes(const wcstring &input, std::vector<completion_t> *completions, const environment_t &vars)
{
    // If input begins with tilde, then try to replace the corresponding string in each completion with the tilde
    // If it does not, there's nothing to do
    if (input.empty() || input.at(0) != L'~')
        return;

    // We only operate on completions that replace their contents
    // If we don't have any, we're done.
    // In particular, empty vectors are common.
    bool has_candidate_completion = false;
    for (size_t i=0; i < completions->size(); i++)
    {
        if (completions->at(i).flags & COMPLETE_REPLACES_TOKEN)
        {
            has_candidate_completion = true;
            break;
        }
    }
    if (! has_candidate_completion)
        return;

    size_t tail_idx;
    wcstring username_with_tilde = L"~";
    username_with_tilde.append(get_home_directory_name(input, &tail_idx));

    // Expand username_with_tilde
    wcstring home = username_with_tilde;
    expand_tilde(home, vars);

    // Now for each completion that starts with home, replace it with the username_with_tilde
    for (size_t i=0; i < completions->size(); i++)
    {
        completion_t &comp = completions->at(i);
        if ((comp.flags & COMPLETE_REPLACES_TOKEN) && string_prefixes_string(home, comp.completion))
        {
            comp.completion.replace(0, home.size(), username_with_tilde);

            // And mark that our tilde is literal, so it doesn't try to escape it
            comp.flags |= COMPLETE_DONT_ESCAPE_TILDES;
        }
    }
}

// If the given path contains the user's home directory, replace that with a tilde
// We don't try to be smart about case insensitivity, etc.
wcstring replace_home_directory_with_tilde(const wcstring &str, const environment_t &vars)
{
    // only absolute paths get this treatment
    wcstring result = str;
    if (string_prefixes_string(L"/", result))
    {
        wcstring home_directory = L"~";
        expand_tilde(home_directory, vars);
        if (! string_suffixes_string(L"/", home_directory))
        {
            home_directory.push_back(L'/');
        }

        // Now check if the home_directory prefixes the string
        if (string_prefixes_string(home_directory, result))
        {
            // Success
            result.replace(0, home_directory.size(), L"~/");
        }
    }
    return result;
}

/**
   Remove any internal separators. Also optionally convert wildcard characters to
   regular equivalents. This is done to support EXPAND_SKIP_WILDCARDS.
*/
static void remove_internal_separator(wcstring &str, bool conv)
{
    /* Remove all instances of INTERNAL_SEPARATOR */
    str.erase(std::remove(str.begin(), str.end(), (wchar_t)INTERNAL_SEPARATOR), str.end());

    /* If conv is true, replace all instances of ANY_CHAR with '?', ANY_STRING with '*', ANY_STRING_RECURSIVE with '*' */
    if (conv)
    {
        for (size_t idx = 0; idx < str.size(); idx++)
        {
            switch (str.at(idx))
            {
                case ANY_CHAR:
                    str.at(idx) = L'?';
                    break;
                case ANY_STRING:
                case ANY_STRING_RECURSIVE:
                    str.at(idx) = L'*';
                    break;
            }
        }
    }
}


static int expand_string_internal(const wcstring &input, parser_t *parser_or_null, const environment_t &vars, completion_list_t &output, expand_flags_t flags, parse_error_list_t *errors)
{
    // If we are going to do cmdsub expansion, we must have a parser
    assert(parser_or_null != NULL || (flags & EXPAND_SKIP_CMDSUBST));
    
    const env_var_t cwd = vars.get(L"PWD");
    assert(! cwd.missing());
    
    size_t i;
    int res = EXPAND_OK;

    if ((!(flags & ACCEPT_INCOMPLETE)) && expand_is_clean(input.c_str()))
    {
        append_completion(output, input);
        return EXPAND_OK;
    }

    std::vector<completion_t> clist1, clist2;
    std::vector<completion_t> *in = &clist1, *out = &clist2;

    if (EXPAND_SKIP_CMDSUBST & flags)
    {
        wchar_t *begin, *end;

        if (parse_util_locate_cmdsubst(input.c_str(), &begin, &end, true) != 0)
        {
            append_cmdsub_error(errors, SOURCE_LOCATION_UNKNOWN, L"Command substitutions not allowed");
            return EXPAND_ERROR;
        }
        append_completion(*in, input);
    }
    else
    {
        assert(parser_or_null != NULL);
        int cmdsubst_ok = expand_cmdsubst(*parser_or_null, input, *in, errors);
        if (! cmdsubst_ok)
            return EXPAND_ERROR;
    }

    for (i=0; i < in->size(); i++)
    {
        /*
         We accept incomplete strings here, since complete uses
         expand_string to expand incomplete strings from the
         commandline.
         */
        wcstring next;
        unescape_string(in->at(i).completion, &next, UNESCAPE_SPECIAL | UNESCAPE_INCOMPLETE);

        if (EXPAND_SKIP_VARIABLES & flags)
        {
            for (size_t i=0; i < next.size(); i++)
            {
                if (next.at(i) == VARIABLE_EXPAND)
                {
                    next[i] = L'$';
                }
            }
            append_completion(*out, next);
        }
        else
        {
            if (!expand_variables(vars, next, *out, next.size(), errors))
            {
                return EXPAND_ERROR;
            }
        }
    }

    in->clear();
    std::swap(in, out); // note: this swaps the pointers only (last output is next input)

    for (i=0; i < in->size(); i++)
    {
        const wcstring &next = in->at(i).completion;

        if (!expand_brackets(vars, next, flags, *out, errors))
        {
            return EXPAND_ERROR;
        }
    }
    in->clear();
    std::swap(in, out); // note: this swaps the pointers only (last output is next input)

    for (i=0; i < in->size(); i++)
    {
        wcstring next = in->at(i).completion;

        if (!(EXPAND_SKIP_HOME_DIRECTORIES & flags))
            expand_home_directory(next, vars.get(L"HOME"));

        if (flags & ACCEPT_INCOMPLETE)
        {
            if (! next.empty() && next.at(0) == PROCESS_EXPAND)
            {
                /*
                 If process expansion matches, we are not
                 interested in other completions, so we
                 short-circuit and return
                 */
                expand_pid(parser_or_null, next, flags, output, NULL);
                return EXPAND_OK;
            }
            else
            {
                append_completion(*out, next);
            }
        }
        else if (! expand_pid(parser_or_null, next, flags, *out, errors))
        {
            return EXPAND_ERROR;
        }
    }

    in->clear();
    std::swap(in, out); // note: this swaps the pointers only (last output is next input)

    for (i=0; i < in->size(); i++)
    {
        wcstring next = in->at(i).completion;
        int wc_res;

        remove_internal_separator(next, (EXPAND_SKIP_WILDCARDS & flags) ? true : false);
        const bool has_wildcard = wildcard_has(next, 1);

        if (has_wildcard && (flags & EXECUTABLES_ONLY))
        {
            // Don't do wildcard expansion for executables. See #785. So do nothing here.
        }
        else if (((flags & ACCEPT_INCOMPLETE) && (!(flags & EXPAND_SKIP_WILDCARDS))) ||
                 has_wildcard)
        {
            wcstring start, rest;

            if (next[0] == '/')
            {
                start = L"/";
                rest = next.substr(1);
            }
            else
            {
                start = L"";
                rest = next;
            }

            std::vector<completion_t> expanded;
            wc_res = wildcard_expand_string(rest, start, cwd, flags, expanded);
            if (flags & ACCEPT_INCOMPLETE)
            {
                out->insert(out->end(), expanded.begin(), expanded.end());
            }
            else
            {
                switch (wc_res)
                {
                    case 0:
                    {
                        if (res == EXPAND_OK)
                            res = EXPAND_WILDCARD_NO_MATCH;
                        break;
                    }

                    case 1:
                    {
                        res = EXPAND_WILDCARD_MATCH;
                        std::sort(expanded.begin(), expanded.end(), completion_t::is_alphabetically_less_than);
                        out->insert(out->end(), expanded.begin(), expanded.end());
                        break;
                    }

                    case -1:
                    {
                        return EXPAND_ERROR;
                    }

                }
            }
        }
        else
        {
            if (!(flags & ACCEPT_INCOMPLETE))
            {
                append_completion(*out, next);
            }
        }
    }

    // Hack to un-expand tildes (see #647)
    if (!(flags & EXPAND_SKIP_HOME_DIRECTORIES))
    {
        unexpand_tildes(input, out, vars);
    }

    // Return our output
    output.insert(output.end(), out->begin(), out->end());

    return res;
}

int expand_string(const wcstring &input, const environment_t &vars, std::vector<completion_t> &output, expand_flags_t flags, parse_error_list_t *errors)
{
    /* This variant does not take a parser, so we can't execute shell code. This means that SKIP_CMDSUBST must be set. */
    assert(flags & EXPAND_SKIP_CMDSUBST);
    return expand_string_internal(input, NULL, vars, output, flags, errors);
}

int expand_string(const wcstring &input, parser_t &parser, std::vector<completion_t> &output, expand_flags_t flags, parse_error_list_t *errors)
{
    return expand_string_internal(input, &parser, parser.vars(), output, flags, errors);
}

static bool expand_one_internal(wcstring &string, parser_t *parser_or_null, const environment_t &vars, expand_flags_t flags, parse_error_list_t *errors)
{
    // If we are going to do cmdsub expansion, we must have a parser
    assert(parser_or_null != NULL || (flags & EXPAND_SKIP_CMDSUBST));

    std::vector<completion_t> completions;
    bool result = false;

    if ((!(flags & ACCEPT_INCOMPLETE)) &&  expand_is_clean(string.c_str()))
    {
        return true;
    }

    if (expand_string_internal(string, parser_or_null, vars, completions, flags | EXPAND_NO_DESCRIPTIONS, errors))
    {
        if (completions.size() == 1)
        {
            string = completions.at(0).completion;
            result = true;
        }
    }
    return result;
}

bool expand_one(wcstring &string, const environment_t &vars, expand_flags_t flags, parse_error_list_t *errors)
{
    return expand_one_internal(string, NULL, vars, flags, errors);
}

bool expand_one(wcstring &string, parser_t &parser, expand_flags_t flags, parse_error_list_t *errors)
{
    return expand_one_internal(string, &parser, parser.vars(), flags, errors);
}

/*

https://github.com/fish-shell/fish-shell/issues/367

With them the Seed of Wisdom did I sow,
And with my own hand labour'd it to grow:
And this was all the Harvest that I reap'd---
"I came like Water, and like Wind I go."

*/

static std::string escape_single_quoted_hack_hack_hack_hack(const char *str)
{
    std::string result;
    size_t len = strlen(str);
    result.reserve(len + 2);
    result.push_back('\'');
    for (size_t i=0; i < len; i++)
    {
        char c = str[i];
        // Escape backslashes and single quotes only
        if (c == '\\' || c == '\'')
            result.push_back('\\');
        result.push_back(c);
    }
    result.push_back('\'');
    return result;
}

bool fish_xdm_login_hack_hack_hack_hack(std::vector<std::string> *cmds, int argc, const char * const *argv)
{
    bool result = false;
    if (cmds && cmds->size() == 1)
    {
        const std::string &cmd = cmds->at(0);
        if (cmd == "exec \"${@}\"" || cmd == "exec \"$@\"")
        {
            /* We're going to construct a new command that starts with exec, and then has the remaining arguments escaped */
            std::string new_cmd = "exec";
            for (int i=1; i < argc; i++)
            {
                const char *arg = argv[i];
                if (arg)
                {
                    new_cmd.push_back(' ');
                    new_cmd.append(escape_single_quoted_hack_hack_hack_hack(arg));
                }
            }

            cmds->at(0) = new_cmd;
            result = true;
        }
    }
    return result;
}

bool fish_openSUSE_dbus_hack_hack_hack_hack(std::vector<completion_t> *args)
{
    static signed char isSUSE = -1;
    if (isSUSE == 0)
        return false;

    bool result = false;
    if (args && ! args->empty())
    {
        const wcstring &cmd = args->at(0).completion;
        if (cmd.find(L"DBUS_SESSION_BUS_") != wcstring::npos)
        {
            /* See if we are SUSE */
            if (isSUSE < 0)
            {
                struct stat buf = {};
                isSUSE = (0 == stat("/etc/SuSE-release", &buf));
            }

            if (isSUSE)
            {
                /* Look for an equal sign */
                size_t where = cmd.find(L'=');
                if (where != wcstring::npos)
                {
                    /* Oh my. It's presumably of the form foo=bar; find the = and split */
                    const wcstring key = wcstring(cmd, 0, where);

                    /* Trim whitespace and semicolon */
                    wcstring val = wcstring(cmd, where+1);
                    size_t last_good = val.find_last_not_of(L"\n ;");
                    if (last_good != wcstring::npos)
                        val.resize(last_good + 1);

                    args->clear();
                    append_completion(*args, L"set");
                    if (key == L"DBUS_SESSION_BUS_ADDRESS")
                        append_completion(*args, L"-x");
                    append_completion(*args, key);
                    append_completion(*args, val);
                    result = true;
                }
                else if (string_prefixes_string(L"export DBUS_SESSION_BUS_ADDRESS;", cmd))
                {
                    /* Nothing, we already exported it */
                    args->clear();
                    append_completion(*args, L"echo");
                    append_completion(*args, L"-n");
                    result = true;
                }
            }
        }
    }
    return result;
}

bool expand_abbreviation(const wcstring &src, const environment_t &vars, wcstring *output)
{
    if (src.empty())
        return false;

    /* Get the abbreviations. Return false if we have none */
    env_var_t var = vars.get(USER_ABBREVIATIONS_VARIABLE_NAME);
    if (var.missing_or_empty())
        return false;

    bool result = false;
    wcstring line;
    wcstokenizer tokenizer(var, ARRAY_SEP_STR);
    while (tokenizer.next(line))
    {
        /* Line is expected to be of the form 'foo=bar' or 'foo bar'. Parse out the first = or space. Silently skip on failure (no equals, or equals at the end or beginning). Try to avoid copying any strings until we are sure this is a match. */
        size_t equals_pos = line.find(L'=');
        size_t space_pos = line.find(L' ');
        size_t separator = mini(equals_pos, space_pos);
        if (separator == wcstring::npos || separator == 0 || separator + 1 == line.size())
            continue;

        /* Find the character just past the end of the command. Walk backwards, skipping spaces. */
        size_t cmd_end = separator;
        while (cmd_end > 0 && iswspace(line.at(cmd_end - 1)))
            cmd_end--;

        /* See if this command matches */
        if (line.compare(0, cmd_end, src) == 0)
        {
            /* Success. Set output to everythign past the end of the string. */
            if (output != NULL)
                output->assign(line, separator + 1, wcstring::npos);

            result = true;
            break;
        }
    }
    return result;
}<|MERGE_RESOLUTION|>--- conflicted
+++ resolved
@@ -1640,15 +1640,7 @@
                 home = str2wcstring(userinfo->pw_dir);
             }
         }
-<<<<<<< HEAD
-
         wchar_t *realhome = wrealpath(home, NULL);
-
-=======
-        
-        wchar_t *realhome = wrealpath(home, NULL);
-        
->>>>>>> b4aa2b7c
         if (! tilde_error && realhome)
         {
             input.replace(input.begin(), input.begin() + tail_idx, realhome);
