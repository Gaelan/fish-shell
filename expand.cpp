--- conflicted
+++ resolved
@@ -1049,24 +1049,7 @@
    fewer string scans and overall just less work. But until that
    happens, don't edit it unless you know exactly what you are doing,
    and do proper testing afterwards.
-<<<<<<< HEAD
-*/
-static int expand_variables_internal(const environment_t &vars, wchar_t * const in, std::vector<completion_t> &out, long last_idx, parse_error_list_t *errors);
-
-static int expand_variables2(const environment_t &vars, const wcstring &instr, std::vector<completion_t> &out, long last_idx, parse_error_list_t *errors)
-{
-    wchar_t *in = wcsdup(instr.c_str());
-    int result = expand_variables_internal(vars, in, out, last_idx, errors);
-    free(in);
-    return result;
-}
-
-static int expand_variables_internal(const environment_t &vars, wchar_t * const in, std::vector<completion_t> &out, long last_idx, parse_error_list_t *errors)
-{
-    int is_ok= 1;
-    int empty=0;
-=======
-   
+ 
    This function operates on strings backwards, starting at last_idx.
 
     Note: last_idx is considered to be where it previously finished
@@ -1074,7 +1057,7 @@
     As such, to process a string fully, pass string.size() as last_idx
     instead of string.size()-1.
 */
-static int expand_variables(parser_t &parser, const wcstring &instr, std::vector<completion_t> &out, long last_idx, parse_error_list_t *errors)
+static int expand_variables(const environment_t &vars, const wcstring &instr, std::vector<completion_t> &out, long last_idx, parse_error_list_t *errors)
 {
     const size_t insize = instr.size();
 
@@ -1089,7 +1072,6 @@
 
     bool is_ok = true;
     bool empty = false;
->>>>>>> 174f5ba9
 
     wcstring var_tmp;
 
@@ -1133,20 +1115,12 @@
 
             if (var_len == 0)
             {
-<<<<<<< HEAD
-                expand_variable_error(in, stop_pos-1, -1, errors);
-=======
-                expand_variable_error(parser, instr, stop_pos-1, -1, errors);
->>>>>>> 174f5ba9
+                expand_variable_error(instr, stop_pos-1, -1, errors);
 
                 is_ok = false;
                 break;
             }
 
-<<<<<<< HEAD
-            var_tmp.append(in + start_pos, var_len);
-            const env_var_t var_val = expand_var(var_tmp.c_str(), vars);
-=======
             var_tmp.append(instr, start_pos, var_len);
             env_var_t var_val;
             if (var_len == 1 && var_tmp[0] == VARIABLE_EXPAND_EMPTY)
@@ -1155,9 +1129,8 @@
             }
             else
             {
-                var_val = expand_var(var_tmp.c_str());
-            }
->>>>>>> 174f5ba9
+                var_val = expand_var(var_tmp.c_str(), vars);
+            }
 
             if (! var_val.missing())
             {
@@ -1246,14 +1219,9 @@
                                 res.append(next);
                             }
                         }
-<<<<<<< HEAD
-                        res.append(in + stop_pos);
-                        is_ok &= expand_variables2(vars, res, out, i, errors);
-=======
                         assert(stop_pos <= insize);
                         res.append(instr, stop_pos, insize - stop_pos);
-                        is_ok &= expand_variables(parser, res, out, i, errors);
->>>>>>> 174f5ba9
+                        is_ok &= expand_variables(vars, res, out, i, errors);
                     }
                     else
                     {
@@ -1285,13 +1253,8 @@
                                     }
                                     assert(stop_pos <= insize);
                                     new_in.append(next);
-<<<<<<< HEAD
-                                    new_in.append(in + stop_pos);
-                                    is_ok &= expand_variables2(vars, new_in, out, i, errors);
-=======
                                     new_in.append(instr, stop_pos, insize - stop_pos);
-                                    is_ok &= expand_variables(parser, new_in, out, i, errors);
->>>>>>> 174f5ba9
+                                    is_ok &= expand_variables(vars, new_in, out, i, errors);
                                 }
                             }
 
@@ -1357,11 +1320,7 @@
                     assert(stop_pos <= insize);
                     res.append(instr, stop_pos, insize - stop_pos);
 
-<<<<<<< HEAD
-                    is_ok &= expand_variables2(vars, res, out, i, errors);
-=======
-                    is_ok &= expand_variables(parser, res, out, i, errors);
->>>>>>> 174f5ba9
+                    is_ok &= expand_variables(vars, res, out, i, errors);
                     return is_ok;
                 }
             }
@@ -1857,11 +1816,7 @@
         }
         else
         {
-<<<<<<< HEAD
-            if (!expand_variables2(vars, next, *out, next.size() - 1, errors))
-=======
-            if (!expand_variables(parser, next, *out, next.size(), errors))
->>>>>>> 174f5ba9
+            if (!expand_variables(vars, next, *out, next.size(), errors))
             {
                 return EXPAND_ERROR;
             }
