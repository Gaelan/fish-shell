/**\file expand.c

String expansion functions. These functions perform several kinds of
parameter expansion.

*/

#include "config.h"

#include <stdlib.h>
#include <stdio.h>
#include <wchar.h>
#include <string.h>
#include <wctype.h>
#include <errno.h>
#include <pwd.h>
#include <unistd.h>
#include <limits.h>
#include <sys/param.h>
#include <sys/types.h>
#ifdef HAVE_SYS_SYSCTL_H
#include <sys/sysctl.h>
#endif
#include <termios.h>
#include <dirent.h>
#include <sys/stat.h>
#include <unistd.h>
#include <signal.h>
#include <algorithm>

#include <assert.h>
#include <vector>

#ifdef SunOS
#include <procfs.h>
#endif

#include "fallback.h"
#include "util.h"

#include "common.h"
#include "wutil.h"
#include "env.h"
#include "proc.h"
#include "parser.h"
#include "expand.h"
#include "wildcard.h"
#include "exec.h"
#include "signal.h"
#include "tokenizer.h"
#include "complete.h"
#include "iothread.h"

#include "parse_util.h"

/**
   Description for child process
*/
#define COMPLETE_CHILD_PROCESS_DESC _( L"Child process")

/**
   Description for non-child process
*/
#define COMPLETE_PROCESS_DESC _( L"Process")

/**
   Description for long job
*/
#define COMPLETE_JOB_DESC _( L"Job")

/**
   Description for short job. The job command is concatenated
*/
#define COMPLETE_JOB_DESC_VAL _( L"Job: %ls")

/**
   Description for the shells own pid
*/
#define COMPLETE_SELF_DESC _( L"Shell process")

/**
   Description for the shells own pid
*/
#define COMPLETE_LAST_DESC _( L"Last background job")

/**
   String in process expansion denoting ourself
*/
#define SELF_STR L"self"

/**
   String in process expansion denoting last background job
*/
#define LAST_STR L"last"

/**
   Characters which make a string unclean if they are the first
   character of the string. See \c expand_is_clean().
*/
#define UNCLEAN_FIRST L"~%"
/**
   Unclean characters. See \c expand_is_clean().
*/
#define UNCLEAN L"$*?\\\"'({})"

static void remove_internal_separator(wcstring &s, bool conv);

int expand_is_clean(const wchar_t *in)
{

    const wchar_t * str = in;

    CHECK(in, 1);

    /*
      Test characters that have a special meaning in the first character position
    */
    if (wcschr(UNCLEAN_FIRST, *str))
        return 0;

    /*
      Test characters that have a special meaning in any character position
    */
    while (*str)
    {
        if (wcschr(UNCLEAN, *str))
            return 0;
        str++;
    }

    return 1;
}


/* Append a syntax error to the given error list */
static void append_syntax_error(parse_error_list_t *errors, size_t source_start, const wchar_t *fmt, ...)
{
    if (errors != NULL)
    {
        parse_error_t error;
        error.source_start = source_start;
        error.source_length = 0;
        error.code = parse_error_syntax;

        va_list va;
        va_start(va, fmt);
        error.text = vformat_string(fmt, va);
        va_end(va);

        errors->push_back(error);
    }
}

/* Append a cmdsub error to the given error list */
static void append_cmdsub_error(parse_error_list_t *errors, size_t source_start, const wchar_t *fmt, ...)
{
    if (errors != NULL)
    {
        parse_error_t error;
        error.source_start = source_start;
        error.source_length = 0;
        error.code = parse_error_cmdsubst;

        va_list va;
        va_start(va, fmt);
        error.text = vformat_string(fmt, va);
        va_end(va);

        errors->push_back(error);
    }
}


/**
   Return the environment variable value for the string starting at \c in.
*/
static env_var_t expand_var(const wchar_t *in, const environment_t &vars)
{
    if (!in)
        return env_var_t::missing_var();
    return vars.get(in);
}

/**
   Test if the specified string does not contain character which can
   not be used inside a quoted string.
*/
static int is_quotable(const wchar_t *str)
{
    switch (*str)
    {
        case 0:
            return 1;

        case L'\n':
        case L'\t':
        case L'\r':
        case L'\b':
        case L'\x1b':
            return 0;

        default:
            return is_quotable(str+1);
    }
    return 0;

}

static int is_quotable(const wcstring &str)
{
    return is_quotable(str.c_str());
}

wcstring expand_escape_variable(const wcstring &in)
{

    wcstring_list_t lst;
    wcstring buff;

    tokenize_variable_array(in, lst);

    switch (lst.size())
    {
        case 0:
            buff.append(L"''");
            break;

        case 1:
        {
            const wcstring &el = lst.at(0);

            if (el.find(L' ') != wcstring::npos && is_quotable(el))
            {
                buff.append(L"'");
                buff.append(el);
                buff.append(L"'");
            }
            else
            {
                buff.append(escape_string(el, 1));
            }
            break;
        }
        default:
        {
            for (size_t j=0; j<lst.size(); j++)
            {
                const wcstring &el = lst.at(j);
                if (j)
                    buff.append(L"  ");

                if (is_quotable(el))
                {
                    buff.append(L"'");
                    buff.append(el);
                    buff.append(L"'");
                }
                else
                {
                    buff.append(escape_string(el, 1));
                }
            }
        }
    }
    return buff;
}

/**
   Tests if all characters in the wide string are numeric
*/
static int iswnumeric(const wchar_t *n)
{
    for (; *n; n++)
    {
        if (*n < L'0' || *n > L'9')
        {
            return 0;
        }
    }
    return 1;
}

/**
   See if the process described by \c proc matches the commandline \c
   cmd
*/
static bool match_pid(const wcstring &cmd,
                      const wchar_t *proc,
                      int flags,
                      size_t *offset)
{
    /* Test for a direct match. If the proc string is empty (e.g. the user tries to complete against %), then return an offset pointing at the base command. That ensures that you don't see a bunch of dumb paths when completing against all processes. */
    if (proc[0] != L'\0' && wcsncmp(cmd.c_str(), proc, wcslen(proc)) == 0)
    {
        if (offset)
            *offset = 0;
        return true;
    }

    /* Get the command to match against. We're only interested in the last path component. */
    const wcstring base_cmd = wbasename(cmd);

    bool result = string_prefixes_string(proc, base_cmd);
    if (result)
    {
        /* It's a match. Return the offset within the full command. */
        if (offset)
            *offset = cmd.size() - base_cmd.size();
    }
    return result;
}

/** Helper class for iterating over processes. The names returned have been unescaped (e.g. may include spaces) */
#ifdef KERN_PROCARGS2

/* BSD / OS X process completions */

class process_iterator_t
{
    std::vector<pid_t> pids;
    size_t idx;

    wcstring name_for_pid(pid_t pid);

public:
    process_iterator_t();
    bool next_process(wcstring *str, pid_t *pid);
};

wcstring process_iterator_t::name_for_pid(pid_t pid)
{
    wcstring result;
    int mib[4], maxarg = 0, numArgs = 0;
    size_t size = 0;
    char *args = NULL, *stringPtr = NULL;

    mib[0] = CTL_KERN;
    mib[1] = KERN_ARGMAX;

    size = sizeof(maxarg);
    if (sysctl(mib, 2, &maxarg, &size, NULL, 0) == -1)
    {
        return result;
    }

    args = (char *)malloc(maxarg);
    if (args == NULL)
    {
        return result;
    }

    mib[0] = CTL_KERN;
    mib[1] = KERN_PROCARGS2;
    mib[2] = pid;

    size = (size_t)maxarg;
    if (sysctl(mib, 3, args, &size, NULL, 0) == -1)
    {
        free(args);
        return result;;
    }

    memcpy(&numArgs, args, sizeof(numArgs));
    stringPtr = args + sizeof(numArgs);
    result = str2wcstring(stringPtr);
    free(args);
    return result;
}

bool process_iterator_t::next_process(wcstring *out_str, pid_t *out_pid)
{
    wcstring name;
    pid_t pid = 0;
    bool result = false;
    while (idx < pids.size())
    {
        pid = pids.at(idx++);
        name = name_for_pid(pid);
        if (! name.empty())
        {
            result = true;
            break;
        }
    }
    if (result)
    {
        *out_str = name;
        *out_pid = pid;
    }
    return result;
}

process_iterator_t::process_iterator_t() : idx(0)
{
    int                 err;
    struct kinfo_proc * result;
    bool                done;
    static const int    name[] = { CTL_KERN, KERN_PROC, KERN_PROC_ALL, 0 };
    // Declaring name as const requires us to cast it when passing it to
    // sysctl because the prototype doesn't include the const modifier.
    size_t              length;


    // We start by calling sysctl with result == NULL and length == 0.
    // That will succeed, and set length to the appropriate length.
    // We then allocate a buffer of that size and call sysctl again
    // with that buffer.  If that succeeds, we're done.  If that fails
    // with ENOMEM, we have to throw away our buffer and loop.  Note
    // that the loop causes use to call sysctl with NULL again; this
    // is necessary because the ENOMEM failure case sets length to
    // the amount of data returned, not the amount of data that
    // could have been returned.

    result = NULL;
    done = false;
    do
    {
        assert(result == NULL);

        // Call sysctl with a NULL buffer.

        length = 0;
        err = sysctl((int *) name, (sizeof(name) / sizeof(*name)) - 1,
                     NULL, &length,
                     NULL, 0);
        if (err == -1)
        {
            err = errno;
        }

        // Allocate an appropriately sized buffer based on the results
        // from the previous call.

        if (err == 0)
        {
            result = (struct kinfo_proc *)malloc(length);
            if (result == NULL)
            {
                err = ENOMEM;
            }
        }

        // Call sysctl again with the new buffer.  If we get an ENOMEM
        // error, toss away our buffer and start again.

        if (err == 0)
        {
            err = sysctl((int *) name, (sizeof(name) / sizeof(*name)) - 1,
                         result, &length,
                         NULL, 0);
            if (err == -1)
            {
                err = errno;
            }
            if (err == 0)
            {
                done = true;
            }
            else if (err == ENOMEM)
            {
                assert(result != NULL);
                free(result);
                result = NULL;
                err = 0;
            }
        }
    }
    while (err == 0 && ! done);

    // Clean up and establish post conditions.
    if (err == 0 && result != NULL)
    {
        for (size_t idx = 0; idx < length / sizeof(struct kinfo_proc); idx++)
            pids.push_back(result[idx].kp_proc.p_pid);
    }

    if (result)
        free(result);
}

#else

/* /proc style process completions */
class process_iterator_t
{
    DIR *dir;

public:
    process_iterator_t();
    ~process_iterator_t();

    bool next_process(wcstring *out_str, pid_t *out_pid);
};

process_iterator_t::process_iterator_t(void)
{
    dir = opendir("/proc");
}

process_iterator_t::~process_iterator_t(void)
{
    if (dir)
        closedir(dir);
}

bool process_iterator_t::next_process(wcstring *out_str, pid_t *out_pid)
{
    wcstring cmd;
    pid_t pid = 0;
    while (cmd.empty())
    {
        wcstring name;
        if (! dir || ! wreaddir(dir, name))
            break;

        if (!iswnumeric(name.c_str()))
            continue;

        wcstring path = wcstring(L"/proc/") + name;
        struct stat buf;
        if (wstat(path, &buf))
            continue;

        if (buf.st_uid != getuid())
            continue;

        /* remember the pid */
        pid = fish_wcstoi(name.c_str(), NULL, 10);

        /* the 'cmdline' file exists, it should contain the commandline */
        FILE *cmdfile;
        if ((cmdfile=wfopen(path + L"/cmdline", "r")))
        {
            wcstring full_command_line;
            fgetws2(&full_command_line, cmdfile);

            /* The command line needs to be escaped */
            cmd = tok_first(full_command_line.c_str());
        }
#ifdef SunOS
        else if ((cmdfile=wfopen(path + L"/psinfo", "r")))
        {
            psinfo_t info;
            if (fread(&info, sizeof(info), 1, cmdfile))
            {
                /* The filename is unescaped */
                cmd = str2wcstring(info.pr_fname);
            }
        }
#endif
        if (cmdfile)
            fclose(cmdfile);
    }

    bool result = ! cmd.empty();
    if (result)
    {
        *out_str = cmd;
        *out_pid = pid;
    }
    return result;
}

#endif

std::vector<wcstring> expand_get_all_process_names(void)
{
    wcstring name;
    pid_t pid;
    process_iterator_t iterator;
    std::vector<wcstring> result;
    while (iterator.next_process(&name, &pid))
    {
        result.push_back(name);
    }
    return result;
}

/* Helper function to do a job search. */
struct find_job_data_t
{
    const wchar_t *proc; /* The process to search for - possibly numeric, possibly a name */
    expand_flags_t flags;
    std::vector<completion_t> *completions;
};

/* The following function is invoked on the main thread, because the job list is not thread safe. It should search the job list for something matching the given proc, and then return 1 to stop the search, 0 to continue it  */
static int find_job(const struct find_job_data_t *info)
{
    ASSERT_IS_MAIN_THREAD();

    const wchar_t * const proc = info->proc;
    const expand_flags_t flags = info->flags;
    std::vector<completion_t> &completions = *info->completions;

    const job_t *j;
    int found = 0;
    // do the empty param check first, because an empty string passes our 'numeric' check
    if (wcslen(proc)==0)
    {
        /*
          This is an empty job expansion: '%'
          It expands to the last job backgrounded.
        */
        job_iterator_t jobs;
        while ((j = jobs.next()))
        {
            if (!j->command_is_empty())
            {
                append_completion(completions, to_string<long>(j->pgid));
                break;
            }
        }
        /*
          You don't *really* want to flip a coin between killing
          the last process backgrounded and all processes, do you?
          Let's not try other match methods with the solo '%' syntax.
        */
        found = 1;
    }
    else if (iswnumeric(proc))
    {
        /*
          This is a numeric job string, like '%2'
        */

        if (flags & ACCEPT_INCOMPLETE)
        {
            job_iterator_t jobs;
            while ((j = jobs.next()))
            {
                wchar_t jid[16];
                if (j->command_is_empty())
                    continue;

                swprintf(jid, 16, L"%d", j->job_id);

                if (wcsncmp(proc, jid, wcslen(proc))==0)
                {
                    wcstring desc_buff = format_string(COMPLETE_JOB_DESC_VAL, j->command_wcstr());
                    append_completion(completions,
                                      jid+wcslen(proc),
                                      desc_buff,
                                      0);
                }
            }
        }
        else
        {
            int jid;
            wchar_t *end;

            errno = 0;
            jid = fish_wcstoi(proc, &end, 10);
            if (jid > 0 && !errno && !*end)
            {
                j = parser_t::principal_parser().job_get(jid);
                if ((j != 0) && (j->command_wcstr() != 0) && (!j->command_is_empty()))
                {
                    append_completion(completions, to_string<long>(j->pgid));
                }
            }
        }
        /*
           Stop here so you can't match a random process name
           when you're just trying to use job control.
        */
        found = 1;
    }

    if (! found)
    {
        job_iterator_t jobs;
        while ((j = jobs.next()))
        {

            if (j->command_is_empty())
                continue;

            size_t offset;
            if (match_pid(j->command(), proc, flags, &offset))
            {
                if (flags & ACCEPT_INCOMPLETE)
                {
                    append_completion(completions,
                                      j->command_wcstr() + offset + wcslen(proc),
                                      COMPLETE_JOB_DESC,
                                      0);
                }
                else
                {
                    append_completion(completions, to_string<long>(j->pgid));
                    found = 1;
                }
            }
        }

        if (! found)
        {
            jobs.reset();
            while ((j = jobs.next()))
            {
                process_t *p;
                if (j->command_is_empty())
                    continue;
                for (p=j->first_process; p; p=p->next)
                {
                    if (p->actual_cmd.empty())
                        continue;

                    size_t offset;
                    if (match_pid(p->actual_cmd, proc, flags, &offset))
                    {
                        if (flags & ACCEPT_INCOMPLETE)
                        {
                            append_completion(completions,
                                              wcstring(p->actual_cmd, offset + wcslen(proc)),
                                              COMPLETE_CHILD_PROCESS_DESC,
                                              0);
                        }
                        else
                        {
                            append_completion(completions,
                                              to_string<long>(p->pid),
                                              L"",
                                              0);
                            found = 1;
                        }
                    }
                }
            }
        }
    }

    return found;
}


/**
   Searches for a job with the specified job id, or a job or process
   which has the string \c proc as a prefix of its commandline. Appends
   the name of the process as a completion in 'out'.

   If the ACCEPT_INCOMPLETE flag is set, the remaining string for any matches
   are inserted.

   Otherwise, any job matching the specified string is matched, and
   the job pgid is returned. If no job matches, all child processes
   are searched. If no child processes match, and <tt>fish</tt> can
   understand the contents of the /proc filesystem, all the users
   processes are searched for matches.
*/
static void find_process(const wchar_t *proc, expand_flags_t flags, std::vector<completion_t> &out)
{
    if (!(flags & EXPAND_SKIP_JOBS))
    {
        const struct find_job_data_t data = {proc, flags, &out};
        int found = iothread_perform_on_main(find_job, &data);
        if (found)
        {
            return;
        }
    }

    /* Iterate over all processes */
    wcstring process_name;
    pid_t process_pid;
    process_iterator_t iterator;
    while (iterator.next_process(&process_name, &process_pid))
    {
        size_t offset;
        if (match_pid(process_name, proc, flags, &offset))
        {
            if (flags & ACCEPT_INCOMPLETE)
            {
                append_completion(out,
                                  process_name.c_str() + offset + wcslen(proc),
                                  COMPLETE_PROCESS_DESC,
                                  0);
            }
            else
            {
                append_completion(out, to_string<long>(process_pid));
            }
        }
    }
}

/**
   Process id expansion
*/
static bool expand_pid(const parser_t *parser_or_null, const wcstring &instr_with_sep, expand_flags_t flags, std::vector<completion_t> &out, parse_error_list_t *errors)
{
    /* Hack. If there's no INTERNAL_SEP and no PROCESS_EXPAND, then there's nothing to do. Check out this "null terminated string." */
    const wchar_t some_chars[] = {INTERNAL_SEPARATOR, PROCESS_EXPAND, L'\0'};
    if (instr_with_sep.find_first_of(some_chars) == wcstring::npos)
    {
        /* Nothing to do */
        append_completion(out, instr_with_sep);
        return true;
    }

    /* expand_string calls us with internal separators in instr...sigh */
    wcstring instr = instr_with_sep;
    remove_internal_separator(instr, false);

    if (instr.empty() || instr.at(0) != PROCESS_EXPAND)
    {
        /* Not a process expansion */
        append_completion(out, instr);
        return true;
    }

    const wchar_t * const in = instr.c_str();

    /* We know we are a process expansion now */
    assert(in[0] == PROCESS_EXPAND);

    if (flags & ACCEPT_INCOMPLETE)
    {
        if (wcsncmp(in+1, SELF_STR, wcslen(in+1))==0)
        {
            append_completion(out,
                              &SELF_STR[wcslen(in+1)],
                              COMPLETE_SELF_DESC,
                              0);
        }
        else if (wcsncmp(in+1, LAST_STR, wcslen(in+1))==0)
        {
            append_completion(out,
                              &LAST_STR[wcslen(in+1)],
                              COMPLETE_LAST_DESC,
                              0);
        }
    }
    else
    {
        if (wcscmp((in+1), SELF_STR)==0)
        {

            append_completion(out, to_string<long>(getpid()));
            return true;
        }
        if (parser_or_null != NULL && wcscmp((in+1), LAST_STR)==0)
        {
            pid_t last_bg_pid = parser_or_null->get_last_bg_pid();
            if (last_bg_pid > 0)
            {
                append_completion(out, to_string<long>(last_bg_pid));
            }
            return true;
        }
    }

    /* This is sort of crummy - find_process doesn't return any indication of success, so instead we check to see if it inserted any completions */
    const size_t prev_count = out.size();
    find_process(in+1, flags, out);

    if (prev_count == out.size())
    {
        if (!(flags & ACCEPT_INCOMPLETE))
        {
            /* We failed to find anything */
            append_syntax_error(errors, 1, FAILED_EXPANSION_PROCESS_ERR_MSG, escape(in+1, ESCAPE_NO_QUOTED).c_str());
            return false;
        }
    }

    return true;
}

<<<<<<< HEAD

static void expand_variable_error(const wcstring &token, size_t token_pos, int error_pos, parse_error_list_t *errors)
{
    size_t stop_pos = token_pos+1;

    switch (token[stop_pos])
    {
        case BRACKET_BEGIN:
        {
            wchar_t *cpy = wcsdup(token.c_str());
            *(cpy+token_pos)=0;
            wchar_t *name = &cpy[stop_pos+1];
            wchar_t *end = wcschr(name, BRACKET_END);
            wchar_t *post = NULL;
            int is_var=0;
            if (end)
            {
                post = end+1;
                *end = 0;

                if (!wcsvarname(name))
                {
                    is_var = 1;
                }
            }

            if (is_var)
            {
                append_syntax_error(errors,
                                    error_pos,
                                    COMPLETE_VAR_BRACKET_DESC,
                                    cpy,
                                    name,
                                    post);
            }
            else
            {
                append_syntax_error(errors,
                                    error_pos,
                                    COMPLETE_VAR_BRACKET_DESC,
                                    L"",
                                    L"VARIABLE",
                                    L"");
            }
            free(cpy);

            break;
        }

        case INTERNAL_SEPARATOR:
        {
            append_syntax_error(errors,
                                error_pos,
                                COMPLETE_VAR_PARAN_DESC);
            break;
        }

        case 0:
        {
            append_syntax_error(errors,
                                error_pos,
                                COMPLETE_VAR_NULL_DESC);
            break;
        }

        default:
        {
            wchar_t token_stop_char = token[stop_pos];
            // Unescape (see http://github.com/fish-shell/fish-shell/issues/50)
            if (token_stop_char == ANY_CHAR)
                token_stop_char = L'?';
            else if (token_stop_char == ANY_STRING || token_stop_char == ANY_STRING_RECURSIVE)
                token_stop_char = L'*';

            append_syntax_error(errors,
                                error_pos,
                                (token_stop_char == L'?' ? COMPLETE_YOU_WANT_STATUS : COMPLETE_VAR_DESC),
                                token_stop_char);
            break;
        }
    }
}

=======
>>>>>>> 9cf2bb18
/**
   Parse an array slicing specification
   Returns 0 on success.
   If a parse error occurs, returns the index of the bad token.
   Note that 0 can never be a bad index because the string always starts with [.
 */
static size_t parse_slice(const wchar_t *in, wchar_t **end_ptr, std::vector<long> &idx, std::vector<size_t> &source_positions, size_t array_size)
{
    wchar_t *end;

    const long size = (long)array_size;
    size_t pos = 1; //skip past the opening square bracket

    //  debug( 0, L"parse_slice on '%ls'", in );

    while (1)
    {
        long tmp;

        while (iswspace(in[pos]) || (in[pos]==INTERNAL_SEPARATOR))
            pos++;

        if (in[pos] == L']')
        {
            pos++;
            break;
        }

        errno=0;
        const size_t i1_src_pos = pos;
        tmp = wcstol(&in[pos], &end, 10);
        if ((errno) || (end == &in[pos]))
        {
            return pos;
        }
        //    debug( 0, L"Push idx %d", tmp );

        long i1 = tmp>-1 ? tmp : (long)array_size+tmp+1;
        pos = end-in;
        while (in[pos]==INTERNAL_SEPARATOR)
            pos++;
        if (in[pos]==L'.' && in[pos+1]==L'.')
        {
            pos+=2;
            while (in[pos]==INTERNAL_SEPARATOR)
                pos++;

            const size_t number_start = pos;
            long tmp1 = wcstol(&in[pos], &end, 10);
            if ((errno) || (end == &in[pos]))
            {
                return pos;
            }
            pos = end-in;

            // debug( 0, L"Push range %d %d", tmp, tmp1 );
            long i2 = tmp1>-1 ? tmp1 : size+tmp1+1;
            // debug( 0, L"Push range idx %d %d", i1, i2 );
            short direction = i2<i1 ? -1 : 1 ;
            for (long jjj = i1; jjj*direction <= i2*direction; jjj+=direction)
            {
                // debug(0, L"Expand range [subst]: %i\n", jjj);
                idx.push_back(jjj);
                source_positions.push_back(number_start);
            }
            continue;
        }

        // debug( 0, L"Push idx %d", tmp );
        idx.push_back(i1);
        source_positions.push_back(i1_src_pos);
    }

    if (end_ptr)
    {
        //    debug( 0, L"Remainder is '%ls', slice def was %d characters long", in+pos, pos );

        *end_ptr = (wchar_t *)(in+pos);
    }
    //  debug( 0, L"ok, done" );

    return 0;
}


/**
   Expand all environment variables in the string *ptr.

   This function is slow, fragile and complicated. There are lots of
   little corner cases, like $$foo should do a double expansion,
   $foo$bar should not double expand bar, etc. Also, it's easy to
   accidentally leak memory on array out of bounds errors an various
   other situations. All in all, this function should be rewritten,
   split out into multiple logical units and carefully tested. After
   that, it can probably be optimized to do fewer memory allocations,
   fewer string scans and overall just less work. But until that
   happens, don't edit it unless you know exactly what you are doing,
   and do proper testing afterwards.
 
   This function operates on strings backwards, starting at last_idx.

    Note: last_idx is considered to be where it previously finished
    procesisng. This means it actually starts operating on last_idx-1.
    As such, to process a string fully, pass string.size() as last_idx
    instead of string.size()-1.
*/
static int expand_variables(const environment_t &vars, const wcstring &instr, std::vector<completion_t> &out, long last_idx, parse_error_list_t *errors)
{
    const size_t insize = instr.size();

    // last_idx may be 1 past the end of the string, but no further
    assert(last_idx >= 0 && (size_t)last_idx <= insize);

    if (last_idx == 0)
    {
        append_completion(out, instr);
        return true;
    }

    bool is_ok = true;
    bool empty = false;

    wcstring var_tmp;

    // list of indexes
    std::vector<long> var_idx_list;

    // parallel array of source positions of each index in the variable list
    std::vector<size_t> var_pos_list;

    //  CHECK( out, 0 );

    for (long i=last_idx-1; (i>=0) && is_ok && !empty; i--)
    {
        const wchar_t c = instr.at(i);
        if ((c == VARIABLE_EXPAND) || (c == VARIABLE_EXPAND_SINGLE))
        {
            long start_pos = i+1;
            long stop_pos;
            long var_len;
            int is_single = (c==VARIABLE_EXPAND_SINGLE);

            stop_pos = start_pos;

            while (stop_pos < insize)
            {
                const wchar_t nc = instr.at(stop_pos);
                if (nc == VARIABLE_EXPAND_EMPTY)
                {
                    stop_pos++;
                    break;
                }
                if (!wcsvarchr(nc))
                    break;

                stop_pos++;
            }

            /*      printf( "Stop for '%c'\n", in[stop_pos]);*/

            var_len = stop_pos - start_pos;

            if (var_len == 0)
            {
<<<<<<< HEAD
                expand_variable_error(instr, stop_pos-1, -1, errors);
=======
                if (errors)
                {
                    parse_util_expand_variable_error(instr, 0 /* global_token_pos */, i, errors);
                }
>>>>>>> 9cf2bb18

                is_ok = false;
                break;
            }

            var_tmp.append(instr, start_pos, var_len);
            env_var_t var_val;
            if (var_len == 1 && var_tmp[0] == VARIABLE_EXPAND_EMPTY)
            {
                var_val = env_var_t::missing_var();
            }
            else
            {
                var_val = expand_var(var_tmp.c_str(), vars);
            }

            if (! var_val.missing())
            {
                int all_vars=1;
                wcstring_list_t var_item_list;

                if (is_ok)
                {
                    tokenize_variable_array(var_val, var_item_list);

                    const size_t slice_start = stop_pos;
                    if (slice_start < insize && instr.at(slice_start) == L'[')
                    {
                        wchar_t *slice_end;
                        size_t bad_pos;
                        all_vars=0;
                        const wchar_t *in = instr.c_str();
                        bad_pos = parse_slice(in + slice_start, &slice_end, var_idx_list, var_pos_list, var_item_list.size());
                        if (bad_pos != 0)
                        {
                            append_syntax_error(errors,
                                                stop_pos + bad_pos,
                                                L"Invalid index value");
                            is_ok = false;
                            break;
                        }
                        stop_pos = (slice_end-in);
                    }

                    if (!all_vars)
                    {
                        wcstring_list_t string_values(var_idx_list.size());
                        for (size_t j=0; j<var_idx_list.size(); j++)
                        {
                            long tmp = var_idx_list.at(j);
                            /* Check that we are within array bounds. If not, truncate the list to exit. */
                            if (tmp < 1 || (size_t)tmp > var_item_list.size())
                            {
                                size_t var_src_pos = var_pos_list.at(j);
                                /* The slice was parsed starting at stop_pos, so we have to add that to the error position */
                                append_syntax_error(errors,
                                                    slice_start + var_src_pos,
                                                    ARRAY_BOUNDS_ERR);
                                is_ok = false;
                                var_idx_list.resize(j);
                                break;
                            }
                            else
                            {
                                /* Replace each index in var_idx_list inplace with the string value at the specified index */
                                //al_set( var_idx_list, j, wcsdup((const wchar_t *)al_get( &var_item_list, tmp-1 ) ) );
                                string_values.at(j) = var_item_list.at(tmp-1);
                            }
                        }

                        // string_values is the new var_item_list
                        var_item_list.swap(string_values);
                    }
                }

                if (is_ok)
                {
                    if (is_single)
                    {
                        wcstring res(instr, 0, i);
                        if (i > 0)
                        {
                            if (instr.at(i-1) != VARIABLE_EXPAND_SINGLE)
                            {
                                res.push_back(INTERNAL_SEPARATOR);
                            }
                            else if (var_item_list.empty() || var_item_list.front().empty())
                            {
                                // first expansion is empty, but we need to recursively expand
                                res.push_back(VARIABLE_EXPAND_EMPTY);
                            }
                        }

                        for (size_t j=0; j<var_item_list.size(); j++)
                        {
                            const wcstring &next = var_item_list.at(j);
                            if (is_ok)
                            {
                                if (j != 0)
                                    res.append(L" ");
                                res.append(next);
                            }
                        }
                        assert(stop_pos <= insize);
                        res.append(instr, stop_pos, insize - stop_pos);
                        is_ok &= expand_variables(vars, res, out, i, errors);
                    }
                    else
                    {
                        for (size_t j=0; j<var_item_list.size(); j++)
                        {
                            const wcstring &next = var_item_list.at(j);
                            if (is_ok && (i == 0) && stop_pos == insize)
                            {
                                append_completion(out, next);
                            }
                            else
                            {

                                if (is_ok)
                                {
                                    wcstring new_in;
                                    new_in.append(instr, 0, i);

                                    if (i > 0)
                                    {
                                        if (instr.at(i-1) != VARIABLE_EXPAND)
                                        {
                                            new_in.push_back(INTERNAL_SEPARATOR);
                                        }
                                        else if (next.empty())
                                        {
                                            new_in.push_back(VARIABLE_EXPAND_EMPTY);
                                        }
                                    }
                                    assert(stop_pos <= insize);
                                    new_in.append(next);
                                    new_in.append(instr, stop_pos, insize - stop_pos);
                                    is_ok &= expand_variables(vars, new_in, out, i, errors);
                                }
                            }

                        }
                    }
                }

                return is_ok;
            }
            else
            {
                // even with no value, we still need to parse out slice syntax
                // Behave as though we had 1 value, so $foo[1] always works.
                const size_t slice_start = stop_pos;
                if (slice_start < insize && instr.at(slice_start) == L'[')
                {
                    const wchar_t *in = instr.c_str();
                    wchar_t *slice_end;
                    size_t bad_pos;

                    bad_pos = parse_slice(in + slice_start, &slice_end, var_idx_list, var_pos_list, 1);
                    if (bad_pos != 0)
                    {
                        append_syntax_error(errors,
                                            stop_pos + bad_pos,
                                            L"Invalid index value");
                        is_ok = 0;
                        return is_ok;
                    }
                    stop_pos = (slice_end-in);

                    // validate that the parsed indexes are valid
                    for (size_t j=0; j<var_idx_list.size(); j++)
                    {
                        long tmp = var_idx_list.at(j);
                        if (tmp != 1)
                        {
                            size_t var_src_pos = var_pos_list.at(j);
                            append_syntax_error(errors,
                                                slice_start + var_src_pos,
                                                ARRAY_BOUNDS_ERR);
                            is_ok = 0;
                            return is_ok;
                        }
                    }
                }
                
                /* Expand a non-existing variable */
                if (c == VARIABLE_EXPAND)
                {
                    /* Regular expansion, i.e. expand this argument to nothing */
                    empty = true;
                }
                else
                {
                    /* Expansion to single argument. */
                    wcstring res;
                    res.append(instr, 0, i);
                    if (i > 0 && instr.at(i-1) == VARIABLE_EXPAND_SINGLE)
                    {
                        res.push_back(VARIABLE_EXPAND_EMPTY);
                    }
                    assert(stop_pos <= insize);
                    res.append(instr, stop_pos, insize - stop_pos);

                    is_ok &= expand_variables(vars, res, out, i, errors);
                    return is_ok;
                }
            }
        }
    }

    if (!empty)
    {
        append_completion(out, instr);
    }

    return is_ok;
}

/**
   Perform bracket expansion
*/
static int expand_brackets(const environment_t &vars, const wcstring &instr, int flags, std::vector<completion_t> &out, parse_error_list_t *errors)
{
    bool syntax_error = false;
    int bracket_count=0;

    const wchar_t *bracket_begin = NULL, *bracket_end = NULL;
    const wchar_t *last_sep = NULL;

    const wchar_t *item_begin;
    size_t length_preceding_brackets, length_following_brackets, tot_len;

    const wchar_t * const in = instr.c_str();

    /* Locate the first non-nested bracket pair */
    for (const wchar_t *pos = in; (*pos) && !syntax_error; pos++)
    {
        switch (*pos)
        {
            case BRACKET_BEGIN:
            {
                if (bracket_count == 0)
                    bracket_begin = pos;
                bracket_count++;
                break;

            }
            case BRACKET_END:
            {
                bracket_count--;
                if (bracket_count < 0)
                {
                    syntax_error = true;
                }
                else if (bracket_count == 0)
                {
                    bracket_end = pos;
                    break;
                }

            }
            case BRACKET_SEP:
            {
                if (bracket_count == 1)
                    last_sep = pos;
            }
        }
    }

    if (bracket_count > 0)
    {
        if (!(flags & ACCEPT_INCOMPLETE))
        {
            syntax_error = true;
        }
        else
        {
            /* The user hasn't typed an end bracket yet; make one up and append it, then expand that. */
            wcstring mod;
            if (last_sep)
            {
                mod.append(in, bracket_begin-in+1);
                mod.append(last_sep+1);
                mod.push_back(BRACKET_END);
            }
            else
            {
                mod.append(in);
                mod.push_back(BRACKET_END);
            }

            return expand_brackets(vars, mod, 1, out, errors);
        }
    }

    if (syntax_error)
    {
        append_syntax_error(errors,
                            SOURCE_LOCATION_UNKNOWN,
                            _(L"Mismatched brackets"));
        return 0;
    }

    if (bracket_begin == NULL)
    {
        append_completion(out, instr);
        return 1;
    }

    length_preceding_brackets = (bracket_begin-in);
    length_following_brackets = wcslen(bracket_end)-1;
    tot_len = length_preceding_brackets+length_following_brackets;
    item_begin = bracket_begin+1;
    for (const wchar_t *pos =(bracket_begin+1); true; pos++)
    {
        if (bracket_count == 0)
        {
            if ((*pos == BRACKET_SEP) || (pos==bracket_end))
            {
                assert(pos >= item_begin);
                size_t item_len = pos-item_begin;

                wcstring whole_item;
                whole_item.reserve(tot_len + item_len + 2);
                whole_item.append(in, length_preceding_brackets);
                whole_item.append(item_begin, item_len);
                whole_item.append(bracket_end + 1);
                expand_brackets(vars, whole_item, flags, out, errors);

                item_begin = pos+1;
                if (pos == bracket_end)
                    break;
            }
        }

        if (*pos == BRACKET_BEGIN)
        {
            bracket_count++;
        }

        if (*pos == BRACKET_END)
        {
            bracket_count--;
        }
    }
    return 1;
}

/**
 Perform cmdsubst expansion
 */
static int expand_cmdsubst(parser_t &parser, const wcstring &input, std::vector<completion_t> &out_list, parse_error_list_t *errors)
{
    wchar_t *paran_begin=0, *paran_end=0;
    std::vector<wcstring> sub_res;
    size_t i, j;
    wchar_t *tail_begin = 0;

    const wchar_t * const in = input.c_str();

    int parse_ret;
    switch (parse_ret = parse_util_locate_cmdsubst(in, &paran_begin, &paran_end, false))
    {
        case -1:
            append_syntax_error(errors,
                                SOURCE_LOCATION_UNKNOWN,
                                L"Mismatched parenthesis");
            return 0;
        case 0:
            append_completion(out_list, input);
            return 1;
        case 1:

            break;
    }

    const wcstring subcmd(paran_begin + 1, paran_end-paran_begin - 1);

    if (exec_subshell(parser, subcmd, sub_res, true /* do apply exit status */) == -1)
    {
        append_cmdsub_error(errors, SOURCE_LOCATION_UNKNOWN, L"Unknown error while evaulating command substitution");
        return 0;
    }

    tail_begin = paran_end + 1;
    if (*tail_begin == L'[')
    {
        std::vector<long> slice_idx;
        std::vector<size_t> slice_source_positions;
        const wchar_t * const slice_begin = tail_begin;
        wchar_t *slice_end;
        size_t bad_pos;

        bad_pos = parse_slice(slice_begin, &slice_end, slice_idx, slice_source_positions, sub_res.size());
        if (bad_pos != 0)
        {
            append_syntax_error(errors, slice_begin - in + bad_pos, L"Invalid index value");
            return 0;
        }
        else
        {
            wcstring_list_t sub_res2;
            tail_begin = slice_end;
            for (i=0; i < slice_idx.size(); i++)
            {
                long idx = slice_idx.at(i);
                if (idx < 1 || (size_t)idx > sub_res.size())
                {
                    size_t pos = slice_source_positions.at(i);
                    append_syntax_error(errors,
                                        slice_begin - in + pos,
                                        ARRAY_BOUNDS_ERR);
                    return 0;
                }
                idx = idx-1;

                sub_res2.push_back(sub_res.at(idx));
                //        debug( 0, L"Pushing item '%ls' with index %d onto sliced result", al_get( sub_res, idx ), idx );
                //sub_res[idx] = 0; // ??
            }
            sub_res = sub_res2;
        }
    }


    /*
       Recursively call ourselves to expand any remaining command
       substitutions. The result of this recursive call using the tail
       of the string is inserted into the tail_expand array list
       */
    std::vector<completion_t> tail_expand;
    expand_cmdsubst(parser, tail_begin, tail_expand, errors /* TODO: offset error locations */);

    /*
       Combine the result of the current command substitution with the
       result of the recursive tail expansion
       */
    for (i=0; i<sub_res.size(); i++)
    {
        const wcstring &sub_item = sub_res.at(i);
        const wcstring sub_item2 = escape_string(sub_item, 1);

        wcstring whole_item;

        for (j=0; j < tail_expand.size(); j++)
        {
            whole_item.clear();
            const wcstring &tail_item = tail_expand.at(j).completion;

            //sb_append_substring( &whole_item, in, len1 );
            whole_item.append(in, paran_begin-in);

            //sb_append_char( &whole_item, INTERNAL_SEPARATOR );
            whole_item.push_back(INTERNAL_SEPARATOR);

            //sb_append_substring( &whole_item, sub_item2, item_len );
            whole_item.append(sub_item2);

            //sb_append_char( &whole_item, INTERNAL_SEPARATOR );
            whole_item.push_back(INTERNAL_SEPARATOR);

            //sb_append( &whole_item, tail_item );
            whole_item.append(tail_item);

            //al_push( out, whole_item.buff );
            append_completion(out_list, whole_item);
        }
    }

    return 1;
}

/* Given that input[0] is HOME_DIRECTORY or tilde (ugh), return the user's name. Return the empty string if it is just a tilde. Also return by reference the index of the first character of the remaining part of the string (e.g. the subsequent slash) */
static wcstring get_home_directory_name(const wcstring &input, size_t *out_tail_idx)
{
    const wchar_t * const in = input.c_str();
    assert(in[0] == HOME_DIRECTORY || in[0] == L'~');
    size_t tail_idx;

    const wchar_t *name_end = wcschr(in, L'/');
    if (name_end)
    {
        tail_idx = name_end - in;
    }
    else
    {
        tail_idx = wcslen(in);
    }
    *out_tail_idx = tail_idx;
    return input.substr(1, tail_idx - 1);
}

/** Attempts tilde expansion of the string specified, modifying it in place. */
static void expand_home_directory(wcstring &input, const env_var_t &current_user_home)
{
    if (! input.empty() && input.at(0) == HOME_DIRECTORY)
    {
        size_t tail_idx;
        wcstring username = get_home_directory_name(input, &tail_idx);
        
        bool tilde_error = false;
        wcstring home;
        if (username.empty())
        {
            /* Current users home directory */
            home = current_user_home.missing() ? L"" : current_user_home;
            tail_idx = 1;
        }
        else
        {
            /* Some other users home directory */
            std::string name_cstr = wcs2string(username);
            struct passwd *userinfo = getpwnam(name_cstr.c_str());
            if (userinfo == NULL)
            {
                tilde_error = true;
            }
            else
            {
                home = str2wcstring(userinfo->pw_dir);
            }
        }
        wchar_t *realhome = wrealpath(home, NULL);
        if (! tilde_error && realhome)
        {
            input.replace(input.begin(), input.begin() + tail_idx, realhome);
        }
        else
        {
            input[0] = L'~';
        }
        free((void *)realhome);
    }
}

void expand_tilde(wcstring &input, const environment_t &vars)
{
    // Avoid needless COW behavior by ensuring we use const at
    const wcstring &tmp = input;
    if (! tmp.empty() && tmp.at(0) == L'~')
    {
        input.at(0) = HOME_DIRECTORY;
        expand_home_directory(input, vars.get(L"HOME"));
    }
}

static void unexpand_tildes(const wcstring &input, std::vector<completion_t> *completions, const environment_t &vars)
{
    // If input begins with tilde, then try to replace the corresponding string in each completion with the tilde
    // If it does not, there's nothing to do
    if (input.empty() || input.at(0) != L'~')
        return;

    // We only operate on completions that replace their contents
    // If we don't have any, we're done.
    // In particular, empty vectors are common.
    bool has_candidate_completion = false;
    for (size_t i=0; i < completions->size(); i++)
    {
        if (completions->at(i).flags & COMPLETE_REPLACES_TOKEN)
        {
            has_candidate_completion = true;
            break;
        }
    }
    if (! has_candidate_completion)
        return;

    size_t tail_idx;
    wcstring username_with_tilde = L"~";
    username_with_tilde.append(get_home_directory_name(input, &tail_idx));

    // Expand username_with_tilde
    wcstring home = username_with_tilde;
    expand_tilde(home, vars);

    // Now for each completion that starts with home, replace it with the username_with_tilde
    for (size_t i=0; i < completions->size(); i++)
    {
        completion_t &comp = completions->at(i);
        if ((comp.flags & COMPLETE_REPLACES_TOKEN) && string_prefixes_string(home, comp.completion))
        {
            comp.completion.replace(0, home.size(), username_with_tilde);

            // And mark that our tilde is literal, so it doesn't try to escape it
            comp.flags |= COMPLETE_DONT_ESCAPE_TILDES;
        }
    }
}

// If the given path contains the user's home directory, replace that with a tilde
// We don't try to be smart about case insensitivity, etc.
wcstring replace_home_directory_with_tilde(const wcstring &str, const environment_t &vars)
{
    // only absolute paths get this treatment
    wcstring result = str;
    if (string_prefixes_string(L"/", result))
    {
        wcstring home_directory = L"~";
        expand_tilde(home_directory, vars);
        if (! string_suffixes_string(L"/", home_directory))
        {
            home_directory.push_back(L'/');
        }

        // Now check if the home_directory prefixes the string
        if (string_prefixes_string(home_directory, result))
        {
            // Success
            result.replace(0, home_directory.size(), L"~/");
        }
    }
    return result;
}

/**
   Remove any internal separators. Also optionally convert wildcard characters to
   regular equivalents. This is done to support EXPAND_SKIP_WILDCARDS.
*/
static void remove_internal_separator(wcstring &str, bool conv)
{
    /* Remove all instances of INTERNAL_SEPARATOR */
    str.erase(std::remove(str.begin(), str.end(), (wchar_t)INTERNAL_SEPARATOR), str.end());

    /* If conv is true, replace all instances of ANY_CHAR with '?', ANY_STRING with '*', ANY_STRING_RECURSIVE with '*' */
    if (conv)
    {
        for (size_t idx = 0; idx < str.size(); idx++)
        {
            switch (str.at(idx))
            {
                case ANY_CHAR:
                    str.at(idx) = L'?';
                    break;
                case ANY_STRING:
                case ANY_STRING_RECURSIVE:
                    str.at(idx) = L'*';
                    break;
            }
        }
    }
}


static int expand_string_internal(const wcstring &input, parser_t *parser_or_null, const environment_t &vars, completion_list_t &output, expand_flags_t flags, parse_error_list_t *errors)
{
    // If we are going to do cmdsub expansion, we must have a parser
    assert(parser_or_null != NULL || (flags & EXPAND_SKIP_CMDSUBST));
    
    const env_var_t cwd = vars.get(L"PWD");
    assert(! cwd.missing());
    
    size_t i;
    int res = EXPAND_OK;

    if ((!(flags & ACCEPT_INCOMPLETE)) && expand_is_clean(input.c_str()))
    {
        append_completion(output, input);
        return EXPAND_OK;
    }

    std::vector<completion_t> clist1, clist2;
    std::vector<completion_t> *in = &clist1, *out = &clist2;

    if (EXPAND_SKIP_CMDSUBST & flags)
    {
        wchar_t *begin, *end;

        if (parse_util_locate_cmdsubst(input.c_str(), &begin, &end, true) != 0)
        {
            append_cmdsub_error(errors, SOURCE_LOCATION_UNKNOWN, L"Command substitutions not allowed");
            return EXPAND_ERROR;
        }
        append_completion(*in, input);
    }
    else
    {
        assert(parser_or_null != NULL);
        int cmdsubst_ok = expand_cmdsubst(*parser_or_null, input, *in, errors);
        if (! cmdsubst_ok)
            return EXPAND_ERROR;
    }

    for (i=0; i < in->size(); i++)
    {
        /*
         We accept incomplete strings here, since complete uses
         expand_string to expand incomplete strings from the
         commandline.
         */
        wcstring next;
        unescape_string(in->at(i).completion, &next, UNESCAPE_SPECIAL | UNESCAPE_INCOMPLETE);

        if (EXPAND_SKIP_VARIABLES & flags)
        {
            for (size_t i=0; i < next.size(); i++)
            {
                if (next.at(i) == VARIABLE_EXPAND)
                {
                    next[i] = L'$';
                }
            }
            append_completion(*out, next);
        }
        else
        {
            if (!expand_variables(vars, next, *out, next.size(), errors))
            {
                return EXPAND_ERROR;
            }
        }
    }

    in->clear();
    std::swap(in, out); // note: this swaps the pointers only (last output is next input)

    for (i=0; i < in->size(); i++)
    {
        const wcstring &next = in->at(i).completion;

        if (!expand_brackets(vars, next, flags, *out, errors))
        {
            return EXPAND_ERROR;
        }
    }
    in->clear();
    std::swap(in, out); // note: this swaps the pointers only (last output is next input)

    for (i=0; i < in->size(); i++)
    {
        wcstring next = in->at(i).completion;

        if (!(EXPAND_SKIP_HOME_DIRECTORIES & flags))
            expand_home_directory(next, vars.get(L"HOME"));

        if (flags & ACCEPT_INCOMPLETE)
        {
            if (! next.empty() && next.at(0) == PROCESS_EXPAND)
            {
                /*
                 If process expansion matches, we are not
                 interested in other completions, so we
                 short-circuit and return
                 */
                expand_pid(parser_or_null, next, flags, output, NULL);
                return EXPAND_OK;
            }
            else
            {
                append_completion(*out, next);
            }
        }
        else if (! expand_pid(parser_or_null, next, flags, *out, errors))
        {
            return EXPAND_ERROR;
        }
    }

    in->clear();
    std::swap(in, out); // note: this swaps the pointers only (last output is next input)

    for (i=0; i < in->size(); i++)
    {
        wcstring next = in->at(i).completion;
        int wc_res;

        remove_internal_separator(next, (EXPAND_SKIP_WILDCARDS & flags) ? true : false);
        const bool has_wildcard = wildcard_has(next, 1);

        if (has_wildcard && (flags & EXECUTABLES_ONLY))
        {
            // Don't do wildcard expansion for executables. See #785. So do nothing here.
        }
        else if (((flags & ACCEPT_INCOMPLETE) && (!(flags & EXPAND_SKIP_WILDCARDS))) ||
                 has_wildcard)
        {
            wcstring start, rest;

            if (next[0] == '/')
            {
                start = L"/";
                rest = next.substr(1);
            }
            else
            {
                start = L"";
                rest = next;
            }

            std::vector<completion_t> expanded;
            wc_res = wildcard_expand_string(rest, start, cwd, flags, expanded);
            if (flags & ACCEPT_INCOMPLETE)
            {
                out->insert(out->end(), expanded.begin(), expanded.end());
            }
            else
            {
                switch (wc_res)
                {
                    case 0:
                    {
                        if (res == EXPAND_OK)
                            res = EXPAND_WILDCARD_NO_MATCH;
                        break;
                    }

                    case 1:
                    {
                        res = EXPAND_WILDCARD_MATCH;
                        std::sort(expanded.begin(), expanded.end(), completion_t::is_naturally_less_than);
                        out->insert(out->end(), expanded.begin(), expanded.end());
                        break;
                    }

                    case -1:
                    {
                        return EXPAND_ERROR;
                    }

                }
            }
        }
        else
        {
            if (!(flags & ACCEPT_INCOMPLETE))
            {
                append_completion(*out, next);
            }
        }
    }

    // Hack to un-expand tildes (see #647)
    if (!(flags & EXPAND_SKIP_HOME_DIRECTORIES))
    {
        unexpand_tildes(input, out, vars);
    }

    // Return our output
    output.insert(output.end(), out->begin(), out->end());

    return res;
}

int expand_string(const wcstring &input, const environment_t &vars, std::vector<completion_t> &output, expand_flags_t flags, parse_error_list_t *errors)
{
    /* This variant does not take a parser, so we can't execute shell code. This means that SKIP_CMDSUBST must be set. */
    assert(flags & EXPAND_SKIP_CMDSUBST);
    return expand_string_internal(input, NULL, vars, output, flags, errors);
}

int expand_string(const wcstring &input, parser_t &parser, std::vector<completion_t> &output, expand_flags_t flags, parse_error_list_t *errors)
{
    return expand_string_internal(input, &parser, parser.vars(), output, flags, errors);
}

static bool expand_one_internal(wcstring &string, parser_t *parser_or_null, const environment_t &vars, expand_flags_t flags, parse_error_list_t *errors)
{
    // If we are going to do cmdsub expansion, we must have a parser
    assert(parser_or_null != NULL || (flags & EXPAND_SKIP_CMDSUBST));

    std::vector<completion_t> completions;
    bool result = false;

    if ((!(flags & ACCEPT_INCOMPLETE)) &&  expand_is_clean(string.c_str()))
    {
        return true;
    }

    if (expand_string_internal(string, parser_or_null, vars, completions, flags | EXPAND_NO_DESCRIPTIONS, errors))
    {
        if (completions.size() == 1)
        {
            string = completions.at(0).completion;
            result = true;
        }
    }
    return result;
}

bool expand_one(wcstring &string, const environment_t &vars, expand_flags_t flags, parse_error_list_t *errors)
{
    return expand_one_internal(string, NULL, vars, flags, errors);
}

bool expand_one(wcstring &string, parser_t &parser, expand_flags_t flags, parse_error_list_t *errors)
{
    return expand_one_internal(string, &parser, parser.vars(), flags, errors);
}

/*

https://github.com/fish-shell/fish-shell/issues/367

With them the Seed of Wisdom did I sow,
And with my own hand labour'd it to grow:
And this was all the Harvest that I reap'd---
"I came like Water, and like Wind I go."

*/

static std::string escape_single_quoted_hack_hack_hack_hack(const char *str)
{
    std::string result;
    size_t len = strlen(str);
    result.reserve(len + 2);
    result.push_back('\'');
    for (size_t i=0; i < len; i++)
    {
        char c = str[i];
        // Escape backslashes and single quotes only
        if (c == '\\' || c == '\'')
            result.push_back('\\');
        result.push_back(c);
    }
    result.push_back('\'');
    return result;
}

bool fish_xdm_login_hack_hack_hack_hack(std::vector<std::string> *cmds, int argc, const char * const *argv)
{
    bool result = false;
    if (cmds && cmds->size() == 1)
    {
        const std::string &cmd = cmds->at(0);
        if (cmd == "exec \"${@}\"" || cmd == "exec \"$@\"")
        {
            /* We're going to construct a new command that starts with exec, and then has the remaining arguments escaped */
            std::string new_cmd = "exec";
            for (int i=1; i < argc; i++)
            {
                const char *arg = argv[i];
                if (arg)
                {
                    new_cmd.push_back(' ');
                    new_cmd.append(escape_single_quoted_hack_hack_hack_hack(arg));
                }
            }

            cmds->at(0) = new_cmd;
            result = true;
        }
    }
    return result;
}

bool fish_openSUSE_dbus_hack_hack_hack_hack(std::vector<completion_t> *args)
{
    static signed char isSUSE = -1;
    if (isSUSE == 0)
        return false;

    bool result = false;
    if (args && ! args->empty())
    {
        const wcstring &cmd = args->at(0).completion;
        if (cmd.find(L"DBUS_SESSION_BUS_") != wcstring::npos)
        {
            /* See if we are SUSE */
            if (isSUSE < 0)
            {
                struct stat buf = {};
                isSUSE = (0 == stat("/etc/SuSE-release", &buf));
            }

            if (isSUSE)
            {
                /* Look for an equal sign */
                size_t where = cmd.find(L'=');
                if (where != wcstring::npos)
                {
                    /* Oh my. It's presumably of the form foo=bar; find the = and split */
                    const wcstring key = wcstring(cmd, 0, where);

                    /* Trim whitespace and semicolon */
                    wcstring val = wcstring(cmd, where+1);
                    size_t last_good = val.find_last_not_of(L"\n ;");
                    if (last_good != wcstring::npos)
                        val.resize(last_good + 1);

                    args->clear();
                    append_completion(*args, L"set");
                    if (key == L"DBUS_SESSION_BUS_ADDRESS")
                        append_completion(*args, L"-x");
                    append_completion(*args, key);
                    append_completion(*args, val);
                    result = true;
                }
                else if (string_prefixes_string(L"export DBUS_SESSION_BUS_ADDRESS;", cmd))
                {
                    /* Nothing, we already exported it */
                    args->clear();
                    append_completion(*args, L"echo");
                    append_completion(*args, L"-n");
                    result = true;
                }
            }
        }
    }
    return result;
}

bool expand_abbreviation(const wcstring &src, const environment_t &vars, wcstring *output)
{
    if (src.empty())
        return false;

    /* Get the abbreviations. Return false if we have none */
    env_var_t var = vars.get(USER_ABBREVIATIONS_VARIABLE_NAME);
    if (var.missing_or_empty())
        return false;

    bool result = false;
    wcstring line;
    wcstokenizer tokenizer(var, ARRAY_SEP_STR);
    while (tokenizer.next(line))
    {
        /* Line is expected to be of the form 'foo=bar' or 'foo bar'. Parse out the first = or space. Silently skip on failure (no equals, or equals at the end or beginning). Try to avoid copying any strings until we are sure this is a match. */
        size_t equals_pos = line.find(L'=');
        size_t space_pos = line.find(L' ');
        size_t separator = mini(equals_pos, space_pos);
        if (separator == wcstring::npos || separator == 0 || separator + 1 == line.size())
            continue;

        /* Find the character just past the end of the command. Walk backwards, skipping spaces. */
        size_t cmd_end = separator;
        while (cmd_end > 0 && iswspace(line.at(cmd_end - 1)))
            cmd_end--;

        /* See if this command matches */
        if (line.compare(0, cmd_end, src) == 0)
        {
            /* Success. Set output to everythign past the end of the string. */
            if (output != NULL)
                output->assign(line, separator + 1, wcstring::npos);

            result = true;
            break;
        }
    }
    return result;
}<|MERGE_RESOLUTION|>--- conflicted
+++ resolved
@@ -869,92 +869,6 @@
     return true;
 }
 
-<<<<<<< HEAD
-
-static void expand_variable_error(const wcstring &token, size_t token_pos, int error_pos, parse_error_list_t *errors)
-{
-    size_t stop_pos = token_pos+1;
-
-    switch (token[stop_pos])
-    {
-        case BRACKET_BEGIN:
-        {
-            wchar_t *cpy = wcsdup(token.c_str());
-            *(cpy+token_pos)=0;
-            wchar_t *name = &cpy[stop_pos+1];
-            wchar_t *end = wcschr(name, BRACKET_END);
-            wchar_t *post = NULL;
-            int is_var=0;
-            if (end)
-            {
-                post = end+1;
-                *end = 0;
-
-                if (!wcsvarname(name))
-                {
-                    is_var = 1;
-                }
-            }
-
-            if (is_var)
-            {
-                append_syntax_error(errors,
-                                    error_pos,
-                                    COMPLETE_VAR_BRACKET_DESC,
-                                    cpy,
-                                    name,
-                                    post);
-            }
-            else
-            {
-                append_syntax_error(errors,
-                                    error_pos,
-                                    COMPLETE_VAR_BRACKET_DESC,
-                                    L"",
-                                    L"VARIABLE",
-                                    L"");
-            }
-            free(cpy);
-
-            break;
-        }
-
-        case INTERNAL_SEPARATOR:
-        {
-            append_syntax_error(errors,
-                                error_pos,
-                                COMPLETE_VAR_PARAN_DESC);
-            break;
-        }
-
-        case 0:
-        {
-            append_syntax_error(errors,
-                                error_pos,
-                                COMPLETE_VAR_NULL_DESC);
-            break;
-        }
-
-        default:
-        {
-            wchar_t token_stop_char = token[stop_pos];
-            // Unescape (see http://github.com/fish-shell/fish-shell/issues/50)
-            if (token_stop_char == ANY_CHAR)
-                token_stop_char = L'?';
-            else if (token_stop_char == ANY_STRING || token_stop_char == ANY_STRING_RECURSIVE)
-                token_stop_char = L'*';
-
-            append_syntax_error(errors,
-                                error_pos,
-                                (token_stop_char == L'?' ? COMPLETE_YOU_WANT_STATUS : COMPLETE_VAR_DESC),
-                                token_stop_char);
-            break;
-        }
-    }
-}
-
-=======
->>>>>>> 9cf2bb18
 /**
    Parse an array slicing specification
    Returns 0 on success.
@@ -1119,14 +1033,10 @@
 
             if (var_len == 0)
             {
-<<<<<<< HEAD
-                expand_variable_error(instr, stop_pos-1, -1, errors);
-=======
                 if (errors)
                 {
                     parse_util_expand_variable_error(instr, 0 /* global_token_pos */, i, errors);
                 }
->>>>>>> 9cf2bb18
 
                 is_ok = false;
                 break;
