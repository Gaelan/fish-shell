/** \file env.c
  Functions for setting and getting environment variables.
*/
#include "config.h"

#include <stdlib.h>
#include <wchar.h>
#include <string.h>
#include <stdio.h>
#include <locale.h>
#include <unistd.h>
#include <signal.h>
#include <assert.h>
#include <sys/types.h>
#include <sys/stat.h>
#include <pthread.h>
#include <pwd.h>
#include <set>
#include <map>
#include <algorithm>

#if HAVE_NCURSES_H
#include <ncurses.h>
#else
#include <curses.h>
#endif

#if HAVE_TERM_H
#include <term.h>
#elif HAVE_NCURSES_TERM_H
#include <ncurses/term.h>
#endif

#if HAVE_LIBINTL_H
#include <libintl.h>
#endif

#include <errno.h>

#include "fallback.h"
#include "util.h"

#include "wutil.h"
#include "proc.h"
#include "common.h"
#include "env.h"
#include "sanity.h"
#include "expand.h"
#include "history.h"
#include "reader.h"
#include "parser.h"
#include "env_universal_common.h"
#include "input.h"
#include "event.h"
#include "path.h"

#include "complete.h"
#include "fish_version.h"

/** Value denoting a null string */
#define ENV_NULL L"\x1d"

/** Some configuration path environment variables */
#define FISH_DATADIR_VAR L"__fish_datadir"
#define FISH_SYSCONFDIR_VAR L"__fish_sysconfdir"
#define FISH_HELPDIR_VAR L"__fish_help_dir"
#define FISH_BIN_DIR L"__fish_bin_dir"

/* At init, we read all the environment variables from this array. */
extern char **environ;

/* This should be the same thing as \c environ, but it is possible only one of the two work... */
extern char **__environ;


bool g_log_forks = false;
bool g_use_posix_spawn = false; //will usually be set to true

// Big global lock that all environment modifications use
static pthread_mutex_t s_env_lock = PTHREAD_MUTEX_INITIALIZER;

/**
   Struct representing one level in the function variable stack
*/
class env_node_t
{
    private:
    /** Variable table */
    var_table_t env;
    
    public:
    /** Pointer to next level */
    const env_node_ref_t next;
    
    /**
      Does this node imply a new variable scope? If yes, all
      non-global variables below this one in the stack are
      invisible. If new_scope is set for the global variable node,
      the universe will explode.
    */
    const bool new_scope;
    
    /**
       Might this node contain any variables which are exported to subshells?
       This is probabilistic - if false, there are on exported variables, but if true, there may be one
    */
    bool exportv;


    env_node_t(bool is_new_scope, const env_node_ref_t &nxt) : next(nxt), new_scope(is_new_scope), exportv(false) { }

    /* Returns a pointer to the given entry if present, or NULL. */
    var_entry_t *find_entry(const wcstring &key);
    const var_entry_t *find_entry(const wcstring &key) const;
    
    /* Removes an entry */
    void remove_entry(const wcstring &key)
    {
        ASSERT_IS_LOCKED(s_env_lock);
        env.erase(key);
    }
    
    /* Returns a pointer to the given entry, creating it if necessary */
    var_entry_t *find_or_create_entry(const wcstring &key)
    {
        ASSERT_IS_LOCKED(s_env_lock);
        return &env[key];
    }
    
    const var_table_t &get_env() const
    {
        ASSERT_IS_LOCKED(s_env_lock);
        return env;
    }
    
    env_node_t *get_next()
    {
        return next.get();
    }
    
    const env_node_t *get_next() const
    {
        return next.get();
    }
};

env_stack_t::env_stack_t() : global(new env_node_t(false, env_node_ref_t())), top(global)
{
}

env_stack_t::~env_stack_t()
{
}

<<<<<<< HEAD
/* The stack associated with the main thread of execution */
static env_stack_t *main_stack()
{
    return &parser_t::principal_parser().vars();
=======
/** Universal variables global instance. Initialized in env_init. */
static env_universal_t *s_universal_variables = NULL;

/* Getter for universal variables */
static env_universal_t *uvars() {
    return s_universal_variables;
>>>>>>> 174f5ba9
}

const env_stack_t &env_stack_t::empty()
{
    static const env_stack_t empty_result;
    return empty_result;
}

/* Helper class for storing constant strings, without needing to wrap them in a wcstring */

/* Comparer for const string set */
struct const_string_set_comparer
{
    bool operator()(const wchar_t *a, const wchar_t *b)
    {
        return wcscmp(a, b) < 0;
    }
};
typedef std::set<const wchar_t *, const_string_set_comparer> const_string_set_t;

/** Table of variables that may not be set using the set command. */
static const_string_set_t env_read_only;

static bool is_read_only(const wcstring &key)
{
    return env_read_only.find(key.c_str()) != env_read_only.end();
}

/**
   Table of variables whose value is dynamically calculated, such as umask, status, etc
*/
static const_string_set_t env_electric;

static bool is_electric(const wcstring &key)
{
    return env_electric.find(key.c_str()) != env_electric.end();
}

/**
   Exported variable array used by execv
*/
static null_terminated_array_t<char> export_array;

/**
   Flag for checking if we need to regenerate the exported variable
   array
*/
static bool has_changed_exported = true;
static void mark_changed_exported()
{
    has_changed_exported = true;
}

/**
   List of all locale variable names
*/
static const wchar_t * const locale_variable[] =
{
    L"LANG",
    L"LC_ALL",
    L"LC_COLLATE",
    L"LC_CTYPE",
    L"LC_MESSAGES",
    L"LC_MONETARY",
    L"LC_NUMERIC",
    L"LC_TIME",
    NULL
};


const var_entry_t *env_node_t::find_entry(const wcstring &key) const
{
    const var_entry_t *result = NULL;
    var_table_t::const_iterator where = env.find(key);
    if (where != env.end())
    {
        result = &where->second;
    }
    return result;
}

var_entry_t *env_node_t::find_entry(const wcstring &key)
{
    var_entry_t *result = NULL;
    var_table_t::iterator where = env.find(key);
    if (where != env.end())
    {
        result = &where->second;
    }
    return result;
}

env_node_t *env_stack_t::next_scope(env_node_t *scope)
{
    return scope->new_scope ? this->global.get() : scope->get_next();
}

const env_node_t *env_stack_t::next_scope(const env_node_t *scope) const
{
    return scope->new_scope ? this->global.get() : scope->get_next();
}

<<<<<<< HEAD

/**
   When fishd isn't started, this function is provided to
   env_universal as a callback, it tries to start up fishd. It's
   implementation is a bit of a hack, since it evaluates a bit of
   shellscript, and it might be used at times when that might not be
   the best idea.
*/
static void start_fishd()
{
    struct passwd *pw = getpwuid(getuid());

    debug(3, L"Spawning new copy of fishd");

    if (!pw)
    {
        debug(0, _(L"Could not get user information"));
        return;
    }

    wcstring cmd = format_string(FISHD_CMD, pw->pw_name);

    /* Prefer the fishd in __fish_bin_dir, if exists */
    const env_var_t bin_dir = env_get_from_main(L"__fish_bin_dir");
    if (! bin_dir.missing_or_empty())
    {
        wcstring path = bin_dir + L"/fishd";
        if (waccess(path, X_OK) == 0)
        {
            /* The path command just looks like 'fishd', so insert the bin path to make it absolute */
            cmd.insert(0, bin_dir + L"/");
        }
    }
    parser_t &parser = parser_t::principal_parser();
    parser.eval(cmd, io_chain_t(), TOP);
}

=======
>>>>>>> 174f5ba9
/**
   Return the current umask value.
*/
static mode_t get_umask()
{
    mode_t res;
    res = umask(0);
    umask(res);
    return res;
}

/** Checks if the specified variable is a locale variable */
static bool var_is_locale(const wcstring &key)
{
    for (size_t i=0; locale_variable[i]; i++)
    {
        if (key == locale_variable[i])
        {
            return true;
        }
    }
    return false;
}

/**
  Properly sets all locale information
*/
static void handle_locale()
{
    env_stack_t &vars = parser_t::principal_parser().vars();
    const env_var_t lc_all = vars.get(L"LC_ALL");
    const wcstring old_locale = wsetlocale(LC_MESSAGES, NULL);

    /*
      Array of locale constants corresponding to the local variable names defined in locale_variable
    */
    static const int cat[] =
    {
        0,
        LC_ALL,
        LC_COLLATE,
        LC_CTYPE,
        LC_MESSAGES,
        LC_MONETARY,
        LC_NUMERIC,
        LC_TIME
    }
    ;

    if (!lc_all.missing())
    {
        wsetlocale(LC_ALL, lc_all.c_str());
    }
    else
    {
        const env_var_t lang = vars.get(L"LANG");
        if (!lang.missing())
        {
            wsetlocale(LC_ALL, lang.c_str());
        }

        for (int i=2; locale_variable[i]; i++)
        {
            const env_var_t val = env_get_from_main(locale_variable[i]);

            if (!val.missing())
            {
                wsetlocale(cat[i], val.c_str());
            }
        }
    }

    const wcstring new_locale = wsetlocale(LC_MESSAGES, NULL);
    if (old_locale != new_locale)
    {

        /*
           Try to make change known to gettext. Both changing
           _nl_msg_cat_cntr and calling dcgettext might potentially
           tell some gettext implementation that the translation
           strings should be reloaded. We do both and hope for the
           best.
        */

        extern int _nl_msg_cat_cntr;
        _nl_msg_cat_cntr++;

        fish_dcgettext("fish", "Changing language to English", LC_MESSAGES);

        if (get_is_interactive())
        {
            debug(0, _(L"Changing language to English"));
        }
    }
}


/** React to modifying hte given variable */
static void react_to_variable_change(const wcstring &key)
{
    if (var_is_locale(key))
    {
        handle_locale();
    }
    else if (key == L"fish_term256")
    {
        update_fish_term256();
        reader_react_to_color_change();
    }
    else if (string_prefixes_string(L"fish_color_", key))
    {
        reader_react_to_color_change();
    }
}

/**
   Universal variable callback function. This function makes sure the
   proper events are triggered when an event occurs.
*/
static void universal_callback(fish_message_type_t type, const wchar_t *name, const wchar_t *val)
{
    const wchar_t *str = NULL;

    switch (type)
    {
        case SET:
        case SET_EXPORT:
        {
            str=L"SET";
            break;
        }
        
        case ERASE:
        {
            str=L"ERASE";
            break;
        }
        
        default:
            break;
    }

    if (str)
    {
        mark_changed_exported();

        event_t ev = event_t::variable_event(name);
        ev.arguments.push_back(L"VARIABLE");
        ev.arguments.push_back(str);
        ev.arguments.push_back(name);
        event_fire(&ev);
    }

    if (name)
        react_to_variable_change(name);
}

/**
   Make sure the PATH variable contains something
*/
static void setup_path()
{
    const env_var_t path = env_get_from_main(L"PATH");
    if (path.missing_or_empty())
    {
        const wchar_t *value = L"/usr/bin" ARRAY_SEP_STR L"/bin";
        env_set(L"PATH", value, ENV_GLOBAL | ENV_EXPORT);
    }
}

int env_set_pwd()
{
    wchar_t dir_path[4096];
    wchar_t *res = wgetcwd(dir_path, 4096);
    if (!res)
    {
        return 0;
    }
    env_set(L"PWD", dir_path, ENV_EXPORT | ENV_GLOBAL);
    return 1;
}

wcstring env_get_pwd_slash(const env_vars_snapshot_t &snapshot)
{
    env_var_t pwd = snapshot.get(L"PWD");
    if (pwd.missing_or_empty())
    {
        return L"";
    }
    if (! string_suffixes_string(L"/", pwd))
    {
        pwd.push_back(L'/');
    }
    return pwd;
}

<<<<<<< HEAD
/**
   Set up default values for various variables if not defined.
 */
static void env_set_defaults()
{
    env_stack_t &vars = parser_t::principal_parser().vars();
    if (vars.get(L"USER").missing())
    {
        struct passwd *pw = getpwuid(getuid());
        if (pw->pw_name != NULL)
        {
            const wcstring wide_name = str2wcstring(pw->pw_name);
            env_set(L"USER", wide_name.c_str(), ENV_GLOBAL);
        }
    }

    if (vars.get(L"HOME").missing())
    {
        const env_var_t unam = vars.get(L"USER");
        char *unam_narrow = wcs2str(unam.c_str());
        struct passwd *pw = getpwnam(unam_narrow);
        if (pw->pw_dir != NULL)
        {
            const wcstring dir = str2wcstring(pw->pw_dir);
            vars.set(L"HOME", dir.c_str(), ENV_GLOBAL);
        }
        free(unam_narrow);
    }

    env_set_pwd();
}

=======
>>>>>>> 174f5ba9
// Some variables should not be arrays. This used to be handled by a startup script, but we'd like to get down to 0 forks for startup, so handle it here.
static bool variable_can_be_array(const wcstring &key)
{
    if (key == L"DISPLAY")
    {
        return false;
    }
    else
    {
        return true;
    }
}

void env_init(const struct config_paths_t *paths /* or NULL */)
{
    /*
      env_read_only variables can not be altered directly by the user
    */

    const wchar_t * const ro_keys[] =
    {
        L"status",
        L"history",
        L"version",
        L"_",
        L"LINES",
        L"COLUMNS",
        L"PWD",
        //L"SHLVL", // will be inserted a bit lower down
        L"FISH_VERSION",
    };
    for (size_t i=0; i < sizeof ro_keys / sizeof *ro_keys; i++)
    {
        env_read_only.insert(ro_keys[i]);
    }

    /*
       Names of all dynamically calculated variables
       */
    env_electric.insert(L"history");
    env_electric.insert(L"status");
    env_electric.insert(L"umask");
    env_electric.insert(L"COLUMNS");
    env_electric.insert(L"LINES");

    /*
      Import environment variables
    */
    for (char **p = (environ ? environ : __environ); p && *p; p++)
    {
        const wcstring key_and_val = str2wcstring(*p); //like foo=bar
        size_t eql = key_and_val.find(L'=');
        if (eql == wcstring::npos)
        {
            // no equals found
            if (is_read_only(key_and_val) || is_electric(key_and_val)) continue;
            env_set(key_and_val, L"", ENV_EXPORT | ENV_GLOBAL);
        }
        else
        {
            wcstring key = key_and_val.substr(0, eql);
            if (is_read_only(key) || is_electric(key)) continue;
            wcstring val = key_and_val.substr(eql + 1);
            if (variable_can_be_array(val))
            {
                std::replace(val.begin(), val.end(), L':', ARRAY_SEP);
            }

            env_set(key, val.c_str(), ENV_EXPORT | ENV_GLOBAL);
        }
    }

    /* Set the given paths in the environment, if we have any */
    if (paths != NULL)
    {
        env_set(FISH_DATADIR_VAR, paths->data.c_str(), ENV_GLOBAL | ENV_EXPORT);
        env_set(FISH_SYSCONFDIR_VAR, paths->sysconf.c_str(), ENV_GLOBAL | ENV_EXPORT);
        env_set(FISH_HELPDIR_VAR, paths->doc.c_str(), ENV_GLOBAL | ENV_EXPORT);
        env_set(FISH_BIN_DIR, paths->bin.c_str(), ENV_GLOBAL | ENV_EXPORT);
    }

    /*
      Set up the PATH variable
    */
    setup_path();

    /*
      Set up the USER variable
    */
    if (env_get_string(L"USER").missing_or_empty())
    {
        const struct passwd *pw = getpwuid(getuid());
        if (pw && pw->pw_name)
        {
            const wcstring uname = str2wcstring(pw->pw_name);
            env_set(L"USER", uname.c_str(), ENV_GLOBAL | ENV_EXPORT);
        }
    }

    /*
      Set up the version variables
    */
    wcstring version = str2wcstring(get_fish_version());
    env_set(L"version", version.c_str(), ENV_GLOBAL);
    env_set(L"FISH_VERSION", version.c_str(), ENV_GLOBAL);

<<<<<<< HEAD
    env_stack_t &vars = parser_t::principal_parser().vars();
    const env_var_t fishd_dir_wstr = vars.get(L"FISHD_SOCKET_DIR");
    const env_var_t user_dir_wstr = vars.get(L"USER");

    wchar_t * fishd_dir = fishd_dir_wstr.missing()?NULL:const_cast<wchar_t*>(fishd_dir_wstr.c_str());
    wchar_t * user_dir = user_dir_wstr.missing()?NULL:const_cast<wchar_t*>(user_dir_wstr.c_str());

    env_universal_init(fishd_dir , user_dir ,
                       &start_fishd,
                       &universal_callback);
=======
    /* Set up universal variables. The empty string means to use the deafult path. */
    assert(s_universal_variables == NULL);
    s_universal_variables = new env_universal_t(L"");
    s_universal_variables->load();
>>>>>>> 174f5ba9

    /*
      Set up SHLVL variable
    */
    const env_var_t shlvl_str = vars.get(L"SHLVL");
    wcstring nshlvl_str = L"1";
    if (! shlvl_str.missing())
    {
        long shlvl_i = wcstol(shlvl_str.c_str(), NULL, 10);
        if (shlvl_i >= 0)
        {
            nshlvl_str = to_string<long>(shlvl_i + 1);
        }
    }
<<<<<<< HEAD
    vars.set(L"SHLVL", nshlvl_str.c_str(), ENV_GLOBAL | ENV_EXPORT);
=======
    env_set(L"SHLVL", nshlvl_str.c_str(), ENV_GLOBAL | ENV_EXPORT);
    env_read_only.insert(L"SHLVL");

    /* Set up the HOME variable */
    if (env_get_string(L"HOME").missing_or_empty())
    {
        const env_var_t unam = env_get_string(L"USER");
        char *unam_narrow = wcs2str(unam.c_str());
        struct passwd *pw = getpwnam(unam_narrow);
        if (pw->pw_dir != NULL)
        {
            const wcstring dir = str2wcstring(pw->pw_dir);
            env_set(L"HOME", dir.c_str(), ENV_GLOBAL);
        }
        free(unam_narrow);
    }
>>>>>>> 174f5ba9

    /* Set PWD */
    env_set_pwd();

    /* Set g_log_forks */
    const env_var_t log_forks = vars.get(L"fish_log_forks");
    g_log_forks = ! log_forks.missing_or_empty() && from_string<bool>(log_forks);

    /* Set g_use_posix_spawn. Default to true. */
    const env_var_t use_posix_spawn = vars.get(L"fish_use_posix_spawn");
    g_use_posix_spawn = (use_posix_spawn.missing_or_empty() ? true : from_string<bool>(use_posix_spawn));

    /* Set fish_bind_mode to "default" */
<<<<<<< HEAD
    vars.set(FISH_BIND_MODE_VAR, DEFAULT_BIND_MODE, ENV_GLOBAL);
=======
    env_set(FISH_BIND_MODE_VAR, DEFAULT_BIND_MODE, ENV_GLOBAL);

    /*
      Now that the global scope is fully initialized, add a toplevel local
      scope. This same local scope will persist throughout the lifetime of the
      fish process, and it will ensure that `set -l` commands run at the
      command-line don't affect the global scope.
    */
    env_push(false);
>>>>>>> 174f5ba9
}

env_node_t *env_stack_t::get_node(const wcstring &key)
{
    env_node_t *env = top.get();
    while (env != NULL)
    {
        if (env->find_entry(key) != NULL)
        {
            break;
        }
        
        env = this->next_scope(env);
    }
    return env;
}

<<<<<<< HEAD
int env_stack_t::set(const wcstring &key, const wchar_t *val, int var_mode)
=======
int env_set(const wcstring &key, const wchar_t *val, env_mode_flags_t var_mode)
>>>>>>> 174f5ba9
{
    ASSERT_IS_MAIN_THREAD();
    
    scoped_lock locker(s_env_lock);
    bool has_changed_old = has_changed_exported;
    bool has_changed_new = false;
    int done=0;
    
    int is_universal = 0;
    
    if (val && contains(key, L"PWD", L"HOME"))
    {
        /* Canoncalize our path; if it changes, recurse and try again. */
        wcstring val_canonical = val;
        path_make_canonical(val_canonical);
        if (val != val_canonical)
        {
            return this->set(key, val_canonical.c_str(), var_mode);
        }
    }
<<<<<<< HEAD
    
=======

    if ((var_mode & (ENV_LOCAL | ENV_UNIVERSAL)) && (is_read_only(key) || is_electric(key)))
    {
        return ENV_SCOPE;
    }
    if ((var_mode & ENV_EXPORT) && is_electric(key))
    {
        return ENV_SCOPE;
    }

>>>>>>> 174f5ba9
    if ((var_mode & ENV_USER) && is_read_only(key))
    {
        return ENV_PERM;
    }
    
    if (key == L"umask")
    {
        wchar_t *end;
        
        /*
         Set the new umask
         */
        if (val && wcslen(val))
        {
            errno=0;
            long mask = wcstol(val, &end, 8);
            
            if (!errno && (!*end) && (mask <= 0777) && (mask >= 0))
            {
                umask(mask);
                /* Do not actually create a umask variable, on env_get, it will be calculated dynamically */
                return 0;
            }
        }

        return ENV_INVALID;
    }
    
    /*
     Zero element arrays are internaly not coded as null but as this
     placeholder string
     */
    if (!val)
    {
        val = ENV_NULL;
    }
    
    if (var_mode & ENV_UNIVERSAL)
    {
        const bool old_export = uvars() && uvars()->get_export(key);
        bool new_export;
        if (var_mode & ENV_EXPORT)
        {
            // export
            new_export = true;
        }
        else if (var_mode & ENV_UNEXPORT)
        {
            // unexport
            new_export = false;
        }
        else
        {
            // not changing the export
            new_export = old_export;
        }
        if (uvars())
        {
            uvars()->set(key, val, new_export);
            env_universal_barrier();
            if (old_export || new_export)
            {
                mark_changed_exported();
            }
        }
        is_universal = 1;
    }
    else
    {
        // Determine the node
        
        env_node_t *preexisting_node = this->get_node(key);
        bool preexisting_entry_exportv = false;
        if (preexisting_node != NULL)
        {
            const var_entry_t *entry = preexisting_node->find_entry(key);
            assert(entry != NULL);
            if (entry->exportv)
            {
                preexisting_entry_exportv = true;
                has_changed_new = true;
            }
        }
        
        env_node_t *node = NULL;
        if (var_mode & ENV_GLOBAL)
        {
            node = this->global.get();
        }
        else if (var_mode & ENV_LOCAL)
        {
            node = top.get();
        }
        else if (preexisting_node != NULL)
        {
            node = preexisting_node;
            
            if ((var_mode & (ENV_EXPORT | ENV_UNEXPORT)) == 0)
            {
                // use existing entry's exportv
                var_mode = preexisting_entry_exportv ? ENV_EXPORT : 0;
            }
        }
        else
        {
            if (! get_proc_had_barrier())
            {
                set_proc_had_barrier(true);
                env_universal_barrier();
            }
<<<<<<< HEAD
            
            if (env_universal_get(key))
=======

            if (uvars() && ! uvars()->get(key).missing())
>>>>>>> 174f5ba9
            {
                bool exportv;
                if (var_mode & ENV_EXPORT)
                {
                    exportv = true;
                }
                else if (var_mode & ENV_UNEXPORT)
                {
                    exportv = false;
                }
                else
                {
                    exportv = uvars()->get_export(key);
                }
<<<<<<< HEAD
                
                env_universal_set(key, val, exportv);
=======

                uvars()->set(key, val, exportv);
                env_universal_barrier();
>>>>>>> 174f5ba9
                is_universal = 1;
                
                done = 1;
                
            }
            else
            {
                /*
                 New variable with unspecified scope. The default
                 scope is the innermost scope that is shadowing,
                 which will be either the current function or the
                 global scope.
                 */
                node = top.get();
                while (node->next && !node->new_scope)
                {
                    node = node->get_next();
                }
            }
        }
        
        if (!done)
        {
            // Set the entry in the node
            // Note that operator[] accesses the existing entry, or creates a new one
            var_entry_t *entry = node->find_or_create_entry(key);
            if (entry->exportv)
            {
                // this variable already existed, and was exported
                has_changed_new = true;
            }
            entry->val = val;
            if (var_mode & ENV_EXPORT)
            {
                // the new variable is exported
                entry->exportv = true;
                node->exportv = true;
                has_changed_new = true;
            }
            else
            {
                entry->exportv = false;
            }
            
            if (has_changed_old || has_changed_new)
                mark_changed_exported();
        }
<<<<<<< HEAD
        
=======
>>>>>>> 174f5ba9
    }
    
    if (!is_universal)
    {
        event_t ev = event_t::variable_event(key);
        ev.arguments.reserve(3);
        ev.arguments.push_back(L"VARIABLE");
        ev.arguments.push_back(L"SET");
        ev.arguments.push_back(key);
        
        //  debug( 1, L"env_set: fire events on variable %ls", key );
        event_fire(&ev);
        //  debug( 1, L"env_set: return from event firing" );
    }
    
    
    // Must not hold the lock around react_to_variable_change
    locker.unlock();
    react_to_variable_change(key);
    
    return 0;
}

int env_set(const wcstring &key, const wchar_t *val, int var_mode)
{
    return main_stack()->set(key, val, var_mode);
}


/**
   Attempt to remove/free the specified key/value pair from the
   specified map.

   \return zero if the variable was not found, non-zero otherwise
*/
bool env_stack_t::try_remove(env_node_t *n, const wcstring &key, int var_mode)
{
    if (n == NULL)
    {
        return false;
    }

    var_entry_t *result = n->find_entry(key);
    if (result != NULL)
    {
        if (result->exportv)
        {
            mark_changed_exported();
        }
        n->remove_entry(key);
        return true;
    }

    if (var_mode & ENV_LOCAL)
    {
        return false;
    }

    if (n->new_scope)
    {
        return try_remove(this->global.get(), key, var_mode);
    }
    else
    {
        return try_remove(n->get_next(), key, var_mode);
    }
}


int env_stack_t::remove(const wcstring &key, int var_mode)
{
    ASSERT_IS_MAIN_THREAD();
    scoped_lock locker(s_env_lock);
    env_node_t *first_node;
    int erased = 0;

    if ((var_mode & ENV_USER) && is_read_only(key))
    {
        return 2;
    }

    first_node = this->top.get();

    if (!(var_mode & ENV_UNIVERSAL))
    {

        if (var_mode & ENV_GLOBAL)
        {
            first_node = this->global.get();
        }

        if (try_remove(first_node, key, var_mode))
        {
            event_t ev = event_t::variable_event(key);
            ev.arguments.push_back(L"VARIABLE");
            ev.arguments.push_back(L"ERASE");
            ev.arguments.push_back(key);

            event_fire(&ev);

            erased = 1;
        }
    }

    if (!erased &&
            !(var_mode & ENV_GLOBAL) &&
            !(var_mode & ENV_LOCAL))
    {
        erased = uvars() && uvars()->remove(key);
        if (erased)
        {
            env_universal_barrier();
        }
    }

    locker.unlock();
    react_to_variable_change(key);

    return !erased;
}

env_var_t env_get_from_principal(const wcstring &key)
{
    return parser_t::principal_parser().vars().get(key);
}

const wchar_t *env_var_t::c_str(void) const
{
    assert(! is_missing);
    return wcstring::c_str();
}

<<<<<<< HEAD
env_var_t env_stack_t::get(const wcstring &key) const
=======
env_var_t env_get_string(const wcstring &key, env_mode_flags_t mode)
>>>>>>> 174f5ba9
{
    const bool has_scope = mode & (ENV_LOCAL | ENV_GLOBAL | ENV_UNIVERSAL);
    const bool search_local = !has_scope || (mode & ENV_LOCAL);
    const bool search_global = !has_scope || (mode & ENV_GLOBAL);
    const bool search_universal = !has_scope || (mode & ENV_UNIVERSAL);

    const bool search_exported = (mode & ENV_EXPORT) || !(mode & ENV_UNEXPORT);
    const bool search_unexported = (mode & ENV_UNEXPORT) || !(mode & ENV_EXPORT);

    /* Make the assumption that electric keys can't be shadowed elsewhere, since we currently block that in env_set() */
    if (is_electric(key))
    {
        if (!search_global) return env_var_t::missing_var();
        /* Big hack...we only allow getting the history on the main thread. Note that history_t may ask for an environment variable, so don't take the lock here (we don't need it) */
        if (key == L"history" && is_main_thread())
        {
            env_var_t result;

            history_t *history = reader_get_history();
            if (! history)
            {
                history = &history_t::history_with_name(L"fish");
            }
            if (history)
                history->get_string_representation(&result, ARRAY_SEP_STR);
            return result;
        }
        else if (key == L"COLUMNS")
        {
            return to_string(common_get_width());
        }
        else if (key == L"LINES")
        {
            return to_string(common_get_height());
        }
        else if (key == L"status")
        {
            return to_string(proc_get_last_status());
        }
        else if (key == L"umask")
        {
<<<<<<< HEAD
            /* Lock around a local region */
            scoped_lock locker(s_env_lock);

            const env_node_t *env = top.get();
            wcstring result;
=======
            return format_string(L"0%0.3o", get_umask());
        }
        // we should never get here unless the electric var list is out of sync
    }

    if (search_local || search_global) {
        /* Lock around a local region */
        scoped_lock lock(env_lock);

        env_node_t *env = search_local ? top : global_env;
        wcstring result;
>>>>>>> 174f5ba9

        while (env != NULL)
        {
            const var_entry_t *entry = env->find_entry(key);
            if (entry != NULL && (entry->exportv ? search_exported : search_unexported))
            {
                if (entry->val == ENV_NULL)
                {
                    return env_var_t::missing_var();
                }
                else
                {
                    return entry->val;
                }
            }

<<<<<<< HEAD
                env = this->next_scope(env);
=======
            if (has_scope)
            {
                if (!search_global || env == global_env) break;
                env = global_env;
            }
            else
            {
                env = env->next_scope_to_search();
>>>>>>> 174f5ba9
            }
        }
    }

    if (!search_universal) return env_var_t::missing_var();

    /* Another big hack - only do a universal barrier on the main thread (since it can change variable values)
        Make sure we do this outside the env_lock because it may itself call env_get_string */
    if (is_main_thread() && ! get_proc_had_barrier())
    {
        set_proc_had_barrier(true);
        env_universal_barrier();
    }

    if (uvars())
    {
        env_var_t env_var = uvars()->get(key);
        if (env_var == ENV_NULL || !(uvars()->get_export(key) ? search_exported : search_unexported))
        {
            env_var = env_var_t::missing_var();
        }
        return env_var;
    }
    return env_var_t::missing_var();
}

<<<<<<< HEAD
bool env_stack_t::exist(const wchar_t *key, int mode) const
{
=======
bool env_exist(const wchar_t *key, env_mode_flags_t mode)
{
    env_node_t *env;

>>>>>>> 174f5ba9
    CHECK(key, false);

    const bool has_scope = mode & (ENV_LOCAL | ENV_GLOBAL | ENV_UNIVERSAL);
    const bool test_local = !has_scope || (mode & ENV_LOCAL);
    const bool test_global = !has_scope || (mode & ENV_GLOBAL);
    const bool test_universal = !has_scope || (mode & ENV_UNIVERSAL);

    const bool test_exported = (mode & ENV_EXPORT) || !(mode & ENV_UNEXPORT);
    const bool test_unexported = (mode & ENV_UNEXPORT) || !(mode & ENV_EXPORT);

    if (is_electric(key))
    {
        /*
        Electric variables all exist, and they are all global. A local or
        universal version can not exist. They are also never exported.
        */
        if (test_global && test_unexported)
        {
            return true;
        }
        return false;
    }

    if (test_local || test_global)
    {
<<<<<<< HEAD
        const env_node_t *env = (mode & ENV_GLOBAL) ? this->global.get() : this->top.get();
        while (env != 0)
=======
        env = test_local ? top : global_env;

        while (env)
>>>>>>> 174f5ba9
        {
            const var_entry_t *entry = env->find_entry(key);

            if (entry != NULL)
            {
<<<<<<< HEAD
                if (mode & ENV_EXPORT)
                {
                    return entry->exportv;
                }
                else if (mode & ENV_UNEXPORT)
                {
                    return ! entry->exportv;
                }
                return true;
            }

            if (mode & ENV_LOCAL)
                break;

            env = this->next_scope(env);
=======
                const var_entry_t &res = result->second;
                return res.exportv ? test_exported : test_unexported;
            }

            if (has_scope)
            {
                if (!test_global || env == global_env) break;
                env = global_env;
            }
            else
            {
                env = env->next_scope_to_search();
            }
>>>>>>> 174f5ba9
        }
    }

    if (test_universal)
    {
        if (! get_proc_had_barrier())
        {
            set_proc_had_barrier(true);
            env_universal_barrier();
        }

<<<<<<< HEAD
        const wchar_t *item = env_universal_get(key);

        if (item != NULL)
=======
        if (uvars() && ! uvars()->get(key).missing())
>>>>>>> 174f5ba9
        {
            return uvars()->get_export(key) ? test_exported : test_unexported;
        }
    }

    return 0;
}

/**
   Returns true if the specified scope or any non-shadowed non-global subscopes contain an exported variable.
*/
bool env_stack_t::local_scope_exports(env_node_t *n) const
{

    if (n == this->global.get())
        return false;

    if (n->exportv)
        return true;

    if (n->new_scope)
        return false;

    return this->local_scope_exports(n->get_next());
}

void env_stack_t::push(bool new_scope)
{
    const env_node_ref_t node = env_node_ref_t(new env_node_t(new_scope, top));
    if (new_scope)
    {
        if (local_scope_exports(top.get()))
            mark_changed_exported();
    }
    this->top = node;
}

void env_stack_t::pop()
{
    scoped_lock locker(s_env_lock);
    if (this->top != this->global)
    {
        int i;
        int locale_changed = 0;

        const env_node_ref_t killme = top;

        for (i=0; locale_variable[i]; i++)
        {
            const var_entry_t *result =  killme->find_entry(locale_variable[i]);
            if (result != NULL)
            {
                locale_changed = 1;
                break;
            }
        }

        if (killme->new_scope)
        {
            if (killme->exportv || local_scope_exports(killme->next.get()))
                mark_changed_exported();
        }

        top = top->next;

        var_table_t::const_iterator iter;
        for (iter = killme->get_env().begin(); iter != killme->get_env().end(); ++iter)
        {
            const var_entry_t &entry = iter->second;
            if (entry.exportv)
            {
                mark_changed_exported();
                break;
            }
        }

        if (locale_changed)
            handle_locale();

    }
    else
    {
        debug(0,
              _(L"Tried to pop empty environment stack."));
        sanity_lose();
    }
}

env_var_t env_get_from_main(const wcstring &key)
{
    const environment_t &vars = parser_t::principal_environment();
    return vars.get(key);
}

/**
   Function used with to insert keys of one table into a set::set<wcstring>
*/
static void add_key_to_string_set(const var_table_t &envs, std::set<wcstring> *str_set, bool show_exported, bool show_unexported)
{
    var_table_t::const_iterator iter;
    for (iter = envs.begin(); iter != envs.end(); ++iter)
    {
        const var_entry_t &e = iter->second;

        if ((e.exportv && show_exported) ||
                (!e.exportv && show_unexported))
        {
            /* Insert this key */
            str_set->insert(iter->first);
        }

    }
}

wcstring_list_t env_stack_t::get_names(int flags) const
{
    scoped_lock locker(s_env_lock);

    wcstring_list_t result;
    std::set<wcstring> names;
    int show_local = flags & ENV_LOCAL;
    int show_global = flags & ENV_GLOBAL;
    int show_universal = flags & ENV_UNIVERSAL;

    const env_node_t *n = top.get();
    const bool show_exported = (flags & ENV_EXPORT) || !(flags & ENV_UNEXPORT);
    const bool show_unexported = (flags & ENV_UNEXPORT) || !(flags & ENV_EXPORT);

    if (!show_local && !show_global && !show_universal)
    {
        show_local =show_universal = show_global=1;
    }

    if (show_local)
    {
        while (n)
        {
            if (n == this->global.get())
                break;

            add_key_to_string_set(n->get_env(), &names, show_exported, show_unexported);
            if (n->new_scope)
                break;
            else
                n = n->next.get();

        }
    }

    if (show_global)
    {
        add_key_to_string_set(this->global->get_env(), &names, show_exported, show_unexported);
        if (show_unexported)
        {
            result.insert(result.end(), env_electric.begin(), env_electric.end());
        }
    }

    if (show_universal && uvars())
    {
        const wcstring_list_t uni_list = uvars()->get_names(show_exported, show_unexported);
        names.insert(uni_list.begin(), uni_list.end());
    }

    result.insert(result.end(), names.begin(), names.end());
    return result;
}

/**
  Get list of all exported variables
*/

void env_stack_t::get_exported(const env_node_t *n, std::map<wcstring, wcstring> &h) const
{
    ASSERT_IS_LOCKED(s_env_lock);
    if (!n)
        return;
    
    if (n->new_scope)
        this->get_exported(this->global.get(), h);
    else
        this->get_exported(n->next.get(), h);

    var_table_t::const_iterator iter;
    for (iter = n->get_env().begin(); iter != n->get_env().end(); ++iter)
    {
        const wcstring &key = iter->first;
        const var_entry_t &val_entry = iter->second;
        if (val_entry.exportv && (val_entry.val != ENV_NULL))
        {
            // Don't use std::map::insert here, since we need to overwrite existing values from previous scopes
            h[key] = val_entry.val;
        }
    }
}

static void export_func(const std::map<wcstring, wcstring> &envs, std::vector<std::string> &out)
{
    std::map<wcstring, wcstring>::const_iterator iter;
    for (iter = envs.begin(); iter != envs.end(); ++iter)
    {
        const std::string ks = wcs2string(iter->first);
        std::string vs = wcs2string(iter->second);

        for (size_t i=0; i < vs.size(); i++)
        {
            char &vc = vs.at(i);
            if (vc == ARRAY_SEP)
                vc = ':';
        }

        /* Put a string on the vector */
        out.push_back(std::string());
        std::string &str = out.back();
        str.reserve(ks.size() + 1 + vs.size());

        /* Append our environment variable data to it */
        str.append(ks);
        str.append("=");
        str.append(vs);
    }
}

void env_stack_t::update_export_array_if_necessary(bool recalc)
{
    scoped_lock locker(s_env_lock);
    
    ASSERT_IS_MAIN_THREAD();
    if (recalc && ! get_proc_had_barrier())
    {
        set_proc_had_barrier(true);
        env_universal_barrier();
    }

    if (has_changed_exported)
    {
        std::map<wcstring, wcstring> vals;
        size_t i;

        debug(4, L"env_export_arr() recalc");

        get_exported(top.get(), vals);

        if (uvars())
        {
            const wcstring_list_t uni = uvars()->get_names(true, false);
            for (i=0; i<uni.size(); i++)
            {
                const wcstring &key = uni.at(i);
                const env_var_t val = uvars()->get(key);

                if (! val.missing() && val != ENV_NULL)
                {
                    // Note that std::map::insert does NOT overwrite a value already in the map,
                    // which we depend on here
                    vals.insert(std::pair<wcstring, wcstring>(key, val));
                }
            }
        }

        std::vector<std::string> local_export_buffer;
        export_func(vals, local_export_buffer);
        this->export_array.set(local_export_buffer);
        has_changed_exported=false;
    }
}

const null_terminated_array_t<char> &env_stack_t::get_export_array() const
{
    return export_array;
}

const char * const *env_export_arr(bool recalc)
{
    ASSERT_IS_MAIN_THREAD();
    main_stack()->update_export_array_if_necessary(recalc);
    return main_stack()->get_export_array().get();
}

env_vars_snapshot_t::env_vars_snapshot_t(const environment_t &env, const wchar_t * const *keys)
{
    ASSERT_IS_MAIN_THREAD();
    wcstring key;
    for (size_t i=0; keys[i]; i++)
    {
        key.assign(keys[i]);
        const env_var_t val = env.get(key);
        if (! val.missing())
        {
            vars[key] = val;
        }
    }
}


void env_universal_barrier()
{
    ASSERT_IS_MAIN_THREAD();
    if (uvars())
    {
        callback_data_list_t changes;
        bool changed = uvars()->sync(&changes);
        if (changed)
        {
            universal_notifier_t::default_notifier().post_notification();
        }
        
        /* Post callbacks */
        for (size_t i=0; i < changes.size(); i++)
        {
            const callback_data_t &data = changes.at(i);
            universal_callback(data.type, data.key.c_str(), data.val.c_str());
        }
    }
}

env_vars_snapshot_t::env_vars_snapshot_t() { }

/* The "current" variables are not a snapshot at all, but instead trampoline to env_get_string, etc. We identify the current snapshot based on pointer values. */
const env_vars_snapshot_t &env_vars_snapshot_t::current()
{
    static const env_vars_snapshot_t sCurrentSnapshot;
    return sCurrentSnapshot;
}

bool env_vars_snapshot_t::is_current() const
{
    return this == &current();
}

env_var_t env_vars_snapshot_t::get(const wcstring &key) const
{
    /* If we represent the current state, bounce to env_get_string */
    if (this->is_current())
    {
        return parser_t::principal_parser().vars().get(key);
    }
    else
    {
        std::map<wcstring, wcstring>::const_iterator iter = vars.find(key);
        return (iter == vars.end() ? env_var_t::missing_var() : env_var_t(iter->second));
    }
}

const wchar_t * const env_vars_snapshot_t::highlighting_keys[] = {L"PATH", L"CDPATH", L"fish_function_path", L"PWD", USER_ABBREVIATIONS_VARIABLE_NAME, NULL};

environment_t::environment_t() { }
environment_t::~environment_t() { }<|MERGE_RESOLUTION|>--- conflicted
+++ resolved
@@ -152,19 +152,19 @@
 {
 }
 
-<<<<<<< HEAD
 /* The stack associated with the main thread of execution */
 static env_stack_t *main_stack()
 {
     return &parser_t::principal_parser().vars();
-=======
+}
+
 /** Universal variables global instance. Initialized in env_init. */
 static env_universal_t *s_universal_variables = NULL;
 
 /* Getter for universal variables */
-static env_universal_t *uvars() {
+static env_universal_t *uvars()
+{
     return s_universal_variables;
->>>>>>> 174f5ba9
 }
 
 const env_stack_t &env_stack_t::empty()
@@ -267,46 +267,6 @@
     return scope->new_scope ? this->global.get() : scope->get_next();
 }
 
-<<<<<<< HEAD
-
-/**
-   When fishd isn't started, this function is provided to
-   env_universal as a callback, it tries to start up fishd. It's
-   implementation is a bit of a hack, since it evaluates a bit of
-   shellscript, and it might be used at times when that might not be
-   the best idea.
-*/
-static void start_fishd()
-{
-    struct passwd *pw = getpwuid(getuid());
-
-    debug(3, L"Spawning new copy of fishd");
-
-    if (!pw)
-    {
-        debug(0, _(L"Could not get user information"));
-        return;
-    }
-
-    wcstring cmd = format_string(FISHD_CMD, pw->pw_name);
-
-    /* Prefer the fishd in __fish_bin_dir, if exists */
-    const env_var_t bin_dir = env_get_from_main(L"__fish_bin_dir");
-    if (! bin_dir.missing_or_empty())
-    {
-        wcstring path = bin_dir + L"/fishd";
-        if (waccess(path, X_OK) == 0)
-        {
-            /* The path command just looks like 'fishd', so insert the bin path to make it absolute */
-            cmd.insert(0, bin_dir + L"/");
-        }
-    }
-    parser_t &parser = parser_t::principal_parser();
-    parser.eval(cmd, io_chain_t(), TOP);
-}
-
-=======
->>>>>>> 174f5ba9
 /**
    Return the current umask value.
 */
@@ -503,41 +463,6 @@
     return pwd;
 }
 
-<<<<<<< HEAD
-/**
-   Set up default values for various variables if not defined.
- */
-static void env_set_defaults()
-{
-    env_stack_t &vars = parser_t::principal_parser().vars();
-    if (vars.get(L"USER").missing())
-    {
-        struct passwd *pw = getpwuid(getuid());
-        if (pw->pw_name != NULL)
-        {
-            const wcstring wide_name = str2wcstring(pw->pw_name);
-            env_set(L"USER", wide_name.c_str(), ENV_GLOBAL);
-        }
-    }
-
-    if (vars.get(L"HOME").missing())
-    {
-        const env_var_t unam = vars.get(L"USER");
-        char *unam_narrow = wcs2str(unam.c_str());
-        struct passwd *pw = getpwnam(unam_narrow);
-        if (pw->pw_dir != NULL)
-        {
-            const wcstring dir = str2wcstring(pw->pw_dir);
-            vars.set(L"HOME", dir.c_str(), ENV_GLOBAL);
-        }
-        free(unam_narrow);
-    }
-
-    env_set_pwd();
-}
-
-=======
->>>>>>> 174f5ba9
 // Some variables should not be arrays. This used to be handled by a startup script, but we'd like to get down to 0 forks for startup, so handle it here.
 static bool variable_can_be_array(const wcstring &key)
 {
@@ -553,10 +478,11 @@
 
 void env_init(const struct config_paths_t *paths /* or NULL */)
 {
+    env_stack_t * const vars = main_stack();
+    
     /*
       env_read_only variables can not be altered directly by the user
     */
-
     const wchar_t * const ro_keys[] =
     {
         L"status",
@@ -627,13 +553,13 @@
     /*
       Set up the USER variable
     */
-    if (env_get_string(L"USER").missing_or_empty())
+    if (vars->get(L"USER").missing_or_empty())
     {
         const struct passwd *pw = getpwuid(getuid());
         if (pw && pw->pw_name)
         {
             const wcstring uname = str2wcstring(pw->pw_name);
-            env_set(L"USER", uname.c_str(), ENV_GLOBAL | ENV_EXPORT);
+            vars->set(L"USER", uname.c_str(), ENV_GLOBAL | ENV_EXPORT);
         }
     }
 
@@ -644,28 +570,15 @@
     env_set(L"version", version.c_str(), ENV_GLOBAL);
     env_set(L"FISH_VERSION", version.c_str(), ENV_GLOBAL);
 
-<<<<<<< HEAD
-    env_stack_t &vars = parser_t::principal_parser().vars();
-    const env_var_t fishd_dir_wstr = vars.get(L"FISHD_SOCKET_DIR");
-    const env_var_t user_dir_wstr = vars.get(L"USER");
-
-    wchar_t * fishd_dir = fishd_dir_wstr.missing()?NULL:const_cast<wchar_t*>(fishd_dir_wstr.c_str());
-    wchar_t * user_dir = user_dir_wstr.missing()?NULL:const_cast<wchar_t*>(user_dir_wstr.c_str());
-
-    env_universal_init(fishd_dir , user_dir ,
-                       &start_fishd,
-                       &universal_callback);
-=======
     /* Set up universal variables. The empty string means to use the deafult path. */
     assert(s_universal_variables == NULL);
     s_universal_variables = new env_universal_t(L"");
     s_universal_variables->load();
->>>>>>> 174f5ba9
 
     /*
       Set up SHLVL variable
     */
-    const env_var_t shlvl_str = vars.get(L"SHLVL");
+    const env_var_t shlvl_str = vars->get(L"SHLVL");
     wcstring nshlvl_str = L"1";
     if (! shlvl_str.missing())
     {
@@ -675,16 +588,13 @@
             nshlvl_str = to_string<long>(shlvl_i + 1);
         }
     }
-<<<<<<< HEAD
-    vars.set(L"SHLVL", nshlvl_str.c_str(), ENV_GLOBAL | ENV_EXPORT);
-=======
     env_set(L"SHLVL", nshlvl_str.c_str(), ENV_GLOBAL | ENV_EXPORT);
     env_read_only.insert(L"SHLVL");
 
     /* Set up the HOME variable */
-    if (env_get_string(L"HOME").missing_or_empty())
-    {
-        const env_var_t unam = env_get_string(L"USER");
+    if (vars->get(L"HOME").missing_or_empty())
+    {
+        const env_var_t unam = vars->get(L"USER");
         char *unam_narrow = wcs2str(unam.c_str());
         struct passwd *pw = getpwnam(unam_narrow);
         if (pw->pw_dir != NULL)
@@ -694,24 +604,20 @@
         }
         free(unam_narrow);
     }
->>>>>>> 174f5ba9
 
     /* Set PWD */
     env_set_pwd();
 
     /* Set g_log_forks */
-    const env_var_t log_forks = vars.get(L"fish_log_forks");
+    const env_var_t log_forks = vars->get(L"fish_log_forks");
     g_log_forks = ! log_forks.missing_or_empty() && from_string<bool>(log_forks);
 
     /* Set g_use_posix_spawn. Default to true. */
-    const env_var_t use_posix_spawn = vars.get(L"fish_use_posix_spawn");
+    const env_var_t use_posix_spawn = vars->get(L"fish_use_posix_spawn");
     g_use_posix_spawn = (use_posix_spawn.missing_or_empty() ? true : from_string<bool>(use_posix_spawn));
 
     /* Set fish_bind_mode to "default" */
-<<<<<<< HEAD
-    vars.set(FISH_BIND_MODE_VAR, DEFAULT_BIND_MODE, ENV_GLOBAL);
-=======
-    env_set(FISH_BIND_MODE_VAR, DEFAULT_BIND_MODE, ENV_GLOBAL);
+    vars->set(FISH_BIND_MODE_VAR, DEFAULT_BIND_MODE, ENV_GLOBAL);
 
     /*
       Now that the global scope is fully initialized, add a toplevel local
@@ -719,8 +625,7 @@
       fish process, and it will ensure that `set -l` commands run at the
       command-line don't affect the global scope.
     */
-    env_push(false);
->>>>>>> 174f5ba9
+    vars->push(false);
 }
 
 env_node_t *env_stack_t::get_node(const wcstring &key)
@@ -738,11 +643,7 @@
     return env;
 }
 
-<<<<<<< HEAD
-int env_stack_t::set(const wcstring &key, const wchar_t *val, int var_mode)
-=======
-int env_set(const wcstring &key, const wchar_t *val, env_mode_flags_t var_mode)
->>>>>>> 174f5ba9
+int env_stack_t::set(const wcstring &key, const wchar_t *val, env_mode_flags_t var_mode)
 {
     ASSERT_IS_MAIN_THREAD();
     
@@ -763,9 +664,6 @@
             return this->set(key, val_canonical.c_str(), var_mode);
         }
     }
-<<<<<<< HEAD
-    
-=======
 
     if ((var_mode & (ENV_LOCAL | ENV_UNIVERSAL)) && (is_read_only(key) || is_electric(key)))
     {
@@ -776,7 +674,6 @@
         return ENV_SCOPE;
     }
 
->>>>>>> 174f5ba9
     if ((var_mode & ENV_USER) && is_read_only(key))
     {
         return ENV_PERM;
@@ -887,13 +784,8 @@
                 set_proc_had_barrier(true);
                 env_universal_barrier();
             }
-<<<<<<< HEAD
-            
-            if (env_universal_get(key))
-=======
 
             if (uvars() && ! uvars()->get(key).missing())
->>>>>>> 174f5ba9
             {
                 bool exportv;
                 if (var_mode & ENV_EXPORT)
@@ -908,14 +800,9 @@
                 {
                     exportv = uvars()->get_export(key);
                 }
-<<<<<<< HEAD
-                
-                env_universal_set(key, val, exportv);
-=======
 
                 uvars()->set(key, val, exportv);
                 env_universal_barrier();
->>>>>>> 174f5ba9
                 is_universal = 1;
                 
                 done = 1;
@@ -963,10 +850,6 @@
             if (has_changed_old || has_changed_new)
                 mark_changed_exported();
         }
-<<<<<<< HEAD
-        
-=======
->>>>>>> 174f5ba9
     }
     
     if (!is_universal)
@@ -990,7 +873,7 @@
     return 0;
 }
 
-int env_set(const wcstring &key, const wchar_t *val, int var_mode)
+int env_set(const wcstring &key, const wchar_t *val, env_mode_flags_t var_mode)
 {
     return main_stack()->set(key, val, var_mode);
 }
@@ -1099,11 +982,7 @@
     return wcstring::c_str();
 }
 
-<<<<<<< HEAD
-env_var_t env_stack_t::get(const wcstring &key) const
-=======
-env_var_t env_get_string(const wcstring &key, env_mode_flags_t mode)
->>>>>>> 174f5ba9
+env_var_t env_stack_t::get(const wcstring &key, env_mode_flags_t mode) const
 {
     const bool has_scope = mode & (ENV_LOCAL | ENV_GLOBAL | ENV_UNIVERSAL);
     const bool search_local = !has_scope || (mode & ENV_LOCAL);
@@ -1145,13 +1024,6 @@
         }
         else if (key == L"umask")
         {
-<<<<<<< HEAD
-            /* Lock around a local region */
-            scoped_lock locker(s_env_lock);
-
-            const env_node_t *env = top.get();
-            wcstring result;
-=======
             return format_string(L"0%0.3o", get_umask());
         }
         // we should never get here unless the electric var list is out of sync
@@ -1159,11 +1031,10 @@
 
     if (search_local || search_global) {
         /* Lock around a local region */
-        scoped_lock lock(env_lock);
-
-        env_node_t *env = search_local ? top : global_env;
+        scoped_lock lock(s_env_lock);
+
+        const env_node_t *env = search_local ? top.get() : global.get();
         wcstring result;
->>>>>>> 174f5ba9
 
         while (env != NULL)
         {
@@ -1180,18 +1051,14 @@
                 }
             }
 
-<<<<<<< HEAD
+            if (has_scope)
+            {
+                if (!search_global || env == global.get()) break;
+                env = global.get();
+            }
+            else
+            {
                 env = this->next_scope(env);
-=======
-            if (has_scope)
-            {
-                if (!search_global || env == global_env) break;
-                env = global_env;
-            }
-            else
-            {
-                env = env->next_scope_to_search();
->>>>>>> 174f5ba9
             }
         }
     }
@@ -1218,15 +1085,10 @@
     return env_var_t::missing_var();
 }
 
-<<<<<<< HEAD
-bool env_stack_t::exist(const wchar_t *key, int mode) const
-{
-=======
-bool env_exist(const wchar_t *key, env_mode_flags_t mode)
-{
-    env_node_t *env;
-
->>>>>>> 174f5ba9
+bool env_stack_t::exist(const wchar_t *key, env_mode_flags_t mode) const
+{
+    const env_node_t *env;
+
     CHECK(key, false);
 
     const bool has_scope = mode & (ENV_LOCAL | ENV_GLOBAL | ENV_UNIVERSAL);
@@ -1252,50 +1114,26 @@
 
     if (test_local || test_global)
     {
-<<<<<<< HEAD
-        const env_node_t *env = (mode & ENV_GLOBAL) ? this->global.get() : this->top.get();
-        while (env != 0)
-=======
-        env = test_local ? top : global_env;
+        env = test_local ? this->top.get() : this->global.get();
 
         while (env)
->>>>>>> 174f5ba9
         {
             const var_entry_t *entry = env->find_entry(key);
 
             if (entry != NULL)
             {
-<<<<<<< HEAD
-                if (mode & ENV_EXPORT)
-                {
-                    return entry->exportv;
-                }
-                else if (mode & ENV_UNEXPORT)
-                {
-                    return ! entry->exportv;
-                }
-                return true;
-            }
-
-            if (mode & ENV_LOCAL)
-                break;
-
-            env = this->next_scope(env);
-=======
-                const var_entry_t &res = result->second;
-                return res.exportv ? test_exported : test_unexported;
+                return entry->exportv ? test_exported : test_unexported;
             }
 
             if (has_scope)
             {
-                if (!test_global || env == global_env) break;
-                env = global_env;
+                if (!test_global || env == this->global.get()) break;
+                env = this->global.get();
             }
             else
             {
-                env = env->next_scope_to_search();
-            }
->>>>>>> 174f5ba9
+                env = this->next_scope(env);
+            }
         }
     }
 
@@ -1307,13 +1145,7 @@
             env_universal_barrier();
         }
 
-<<<<<<< HEAD
-        const wchar_t *item = env_universal_get(key);
-
-        if (item != NULL)
-=======
         if (uvars() && ! uvars()->get(key).missing())
->>>>>>> 174f5ba9
         {
             return uvars()->get_export(key) ? test_exported : test_unexported;
         }
@@ -1644,12 +1476,12 @@
     return this == &current();
 }
 
-env_var_t env_vars_snapshot_t::get(const wcstring &key) const
+env_var_t env_vars_snapshot_t::get(const wcstring &key, env_mode_flags_t mode) const
 {
     /* If we represent the current state, bounce to env_get_string */
     if (this->is_current())
     {
-        return parser_t::principal_parser().vars().get(key);
+        return parser_t::principal_parser().vars().get(key, mode);
     }
     else
     {
