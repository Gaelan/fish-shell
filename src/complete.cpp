--- conflicted
+++ resolved
@@ -1250,14 +1250,9 @@
     /* If type is COMPLETE_AUTOSUGGEST, it means we're on a background thread, so don't call proc_push_interactive */
     if (! is_autosuggest)
         proc_push_interactive(0);
-<<<<<<< HEAD
-    
-    parser.expand_argument_list(args, possible_comp);
-=======
 
     std::vector<completion_t> possible_comp;
     parser.expand_argument_list(args, &possible_comp);
->>>>>>> aee71b59
 
     if (! is_autosuggest)
         proc_pop_interactive();
@@ -1649,7 +1644,7 @@
             if (last_arg.empty())
             {
                 // No partial argument to complete, just dump it in
-                append_completion(this->completions, suggestion, docopt_description_for_option(cmd_unescape, suggestion), local_flags);
+                append_completion(&this->completions, suggestion, docopt_description_for_option(cmd_unescape, suggestion), local_flags);
                 success = true;
             }
             else
@@ -1659,12 +1654,12 @@
                 {
                     if (match_type_requires_full_replacement(match.type))
                     {
-                        append_completion(this->completions, suggestion, docopt_description_for_option(cmd_unescape, suggestion), local_flags | COMPLETE_REPLACES_TOKEN, match);
+                        append_completion(&this->completions, suggestion, docopt_description_for_option(cmd_unescape, suggestion), local_flags | COMPLETE_REPLACES_TOKEN, match);
                     }
                     else
                     {
                         // Append a prefix completion that starts after the last argument
-                        append_completion(this->completions, wcstring(suggestion, last_arg.size()), docopt_description_for_option(cmd_unescape, suggestion), local_flags, match);
+                        append_completion(&this->completions, wcstring(suggestion, last_arg.size()), docopt_description_for_option(cmd_unescape, suggestion), local_flags, match);
                     }
                     success = true;
                 }
