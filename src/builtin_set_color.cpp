--- conflicted
+++ resolved
@@ -79,83 +79,18 @@
 
 static int builtin_set_color(parser_t &parser, wchar_t **argv)
 {
-<<<<<<< HEAD
-=======
-    wgetopter_t w;
-    /** Variables used for parsing the argument list */
-    const struct woption long_options[] =
-    {
-        { L"background", required_argument, 0, 'b'},
-        { L"help", no_argument, 0, 'h' },
-        { L"bold", no_argument, 0, 'o' },
-        { L"underline", no_argument, 0, 'u' },
-        { L"version", no_argument, 0, 'v' },
-        { L"print-colors", no_argument, 0, 'c' },
-        { 0, 0, 0, 0 }
-    };
-
-    const wchar_t *short_options = L"b:hvocu";
-
-    int argc = builtin_count_args(argv);
-
->>>>>>> f4d1657c
     /* Some code passes variables to set_color that don't exist, like $fish_user_whatever. As a hack, quietly return failure. */
     if (argv[1] == NULL)
     {
         return EXIT_FAILURE;
     }
 
-<<<<<<< HEAD
     docopt_arguments_t args;
     int status;
     if (! parse_argv_or_show_help(parser, argv, &args, &status))
     {
         return status;
-=======
-    const wchar_t *bgcolor = NULL;
-    bool bold = false, underline=false;
-    int errret;
-
-    /* Parse options to obtain the requested operation and the modifiers */
-    w.woptind = 0;
-    while (1)
-    {
-        int c = w.wgetopt_long(argc, argv, short_options, long_options, 0);
-
-        if (c == -1)
-        {
-            break;
-        }
-
-        switch (c)
-        {
-            case 0:
-                break;
-
-            case 'b':
-                bgcolor = w.woptarg;
-                break;
-
-            case 'h':
-                builtin_print_help(parser, argv[0], stdout_buffer);
-                return STATUS_BUILTIN_OK;
-
-            case 'o':
-                bold = true;
-                break;
-
-            case 'u':
-                underline = true;
-                break;
-
-            case 'c':
-                print_colors();
-                return STATUS_BUILTIN_OK;
-
-            case '?':
-                return STATUS_BUILTIN_ERROR;
-        }
->>>>>>> f4d1657c
+
     }
     
     if (args.has(L"--print_colors"))
@@ -172,18 +107,12 @@
     
     /* Remaining arguments are foreground color */
     std::vector<rgb_color_t> fgcolors;
-<<<<<<< HEAD
     for (size_t i=0; i < fgcolor_strs.size(); i++)
     {
         rgb_color_t fg = rgb_color_t(fgcolor_strs.at(i));
-=======
-    for (; w.woptind < argc; w.woptind++)
-    {
-        rgb_color_t fg = rgb_color_t(argv[w.woptind]);
->>>>>>> f4d1657c
         if (fg.is_none() || fg.is_ignore())
         {
-            append_format(stderr_buffer, _(L"%ls: Unknown color '%ls'\n"), argv[0], argv[w.woptind]);
+            append_format(stderr_buffer, _(L"%ls: Unknown color '%ls'\n"), argv[0], fgcolor_strs.at(i).c_str());
             return STATUS_BUILTIN_ERROR;
         }
         fgcolors.push_back(fg);
