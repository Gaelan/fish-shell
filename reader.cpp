--- conflicted
+++ resolved
@@ -986,10 +986,10 @@
         parser.push_is_interactive(false);
 
         // Prepend any mode indicator to the left prompt (#1988)
-        if (function_exists(MODE_PROMPT_FUNCTION_NAME))
+        if (function_exists(parser, MODE_PROMPT_FUNCTION_NAME))
         {
             wcstring_list_t mode_indicator_list;
-            exec_subshell(MODE_PROMPT_FUNCTION_NAME, mode_indicator_list, apply_exit_status);
+            exec_subshell(parser, MODE_PROMPT_FUNCTION_NAME, mode_indicator_list, apply_exit_status);
             // We do not support multiple lines in the mode indicator, so just concatenate all of them
             for (size_t i = 0; i < mode_indicator_list.size(); i++)
             {
@@ -3018,18 +3018,13 @@
             wcstring_list_t argv(1, command);
             event_fire_generic(parser, L"fish_preexec", &argv);
             reader_run_command(parser, command);
-<<<<<<< HEAD
             event_fire_generic(parser, L"fish_postexec", &argv);
-            if (data->reader_end_loop)
-=======
-            event_fire_generic(L"fish_postexec", &argv);
             /* Allow any pending history items to be returned in the history array. */
             if (data->history)
             {
                 data->history->resolve_pending();
             }
-            if (data->end_loop)
->>>>>>> 9cf2bb18
+            if (data->reader_end_loop)
             {
                 handle_end_loop();
             }
@@ -3662,11 +3657,7 @@
                         const editable_line_t *el = &data->command_line;
                         if (data->history != NULL && ! el->empty() && el->text.at(0) != L' ')
                         {
-<<<<<<< HEAD
-                            data->history->add_with_file_detection(parser.vars(), el->text);
-=======
-                            data->history->add_pending_with_file_detection(el->text);
->>>>>>> 9cf2bb18
+                            data->history->add_pending_with_file_detection(parser.vars(), el->text);
                         }
                         finished=1;
                         update_buff_pos(&data->command_line, data->command_line.size());
