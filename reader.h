/** \file reader.h

    Prototypes for functions for reading data from stdin and passing
	to the parser. If stdin is a keyboard, it supplies a killring,
	history, syntax highlighting, tab-completion and various other
	features.
*/

#ifndef FISH_READER_H
#define FISH_READER_H

#include <vector>
#include <wchar.h>

#include "util.h"
#include "io.h"
#include "common.h"
#include "complete.h"
#include "highlight.h"

class parser_t;
class completion_t;
class history_t;

/* Helper class for storing a command line */
class editable_line_t
{
public:

    /** The command line */
    wcstring text;

    /** The current position of the cursor in the command line */
    size_t position;

    const wcstring &get_text() const
    {
        return text;
    }

    /* Gets the length of the text */
    size_t size() const
    {
        return text.size();
    }

    bool empty() const
    {
        return text.empty();
    }

    void clear()
    {
        text.clear();
        position = 0;
    }

    wchar_t at(size_t idx)
    {
        return text.at(idx);
    }

    editable_line_t() : text(), position(0)
    {
    }

    /* Inserts a substring of str given by start, len at the cursor position */
    void insert_string(const wcstring &str, size_t start = 0, size_t len = wcstring::npos);
};

/**
  Read commands from \c fd until encountering EOF
*/
int reader_read(parser_t &parser, int fd, const io_chain_t &io);

/**
  Tell the shell that it should exit after the currently running command finishes.
*/
void reader_exit(int do_exit, int force);

/**
   Check that the reader is in a sane state
*/
void reader_sanity_check();

/**
   Initialize the reader
*/
void reader_init();

/**
   Destroy and free resources used by the reader
*/
void reader_destroy();

/** Restore the term mode at startup */
void restore_term_mode();

/**
<<<<<<< HEAD
   Returns the filename of the file currently read
*/
const wchar_t *reader_current_filename();

/* Class for scoped setting of the current filename */
class scoped_current_filename_t : public scoped_stack_element_t<scoped_current_filename_t>
{
    public:
    const wchar_t * const name;
    scoped_current_filename_t(const wchar_t *fn);
};


/**
=======
>>>>>>> 63975340
   Write the title to the titlebar. This function is called just
   before a new application starts executing and just after it
   finishes.

   \param parser The parser used for executing fish_title, if it is defined
   \param cmd Command line string passed to \c fish_title, if it is defined.

*/
void reader_write_title(parser_t &parser, const wcstring &cmd);

/**
   Call this function to tell the reader that a repaint is needed, and
   should be performed when possible.
 */
void reader_repaint_needed();

/** Call this function to tell the reader that some color has changed. */
void reader_react_to_color_change();

/* Repaint immediately if needed. */
void reader_repaint_if_needed();

/**
   Run the specified command with the correct terminal modes, and
   while taking care to perform job notification, set the title, etc.
*/
void reader_run_command(const wcstring &buff);

/**
   Get the string of character currently entered into the command
   buffer, or 0 if interactive mode is uninitialized.
*/
const wchar_t *reader_get_buffer();

/** Returns the current reader's history */
history_t *reader_get_history(void);

/**
   Set the string of characters in the command buffer, as well as the cursor position.

   \param b the new buffer value
   \param p the cursor position. If \c p is larger than the length of the command line,
            the cursor is placed on the last character.
*/
void reader_set_buffer(const wcstring &b, size_t p);

/**
   Get the current cursor position in the command line. If interactive
   mode is uninitialized, return (size_t)(-1).
*/
size_t reader_get_cursor_pos();


/**
   Get the current selection range in the command line.
   Returns false if there is no active selection, true otherwise.
*/
bool reader_get_selection(size_t *start, size_t *len);

/**
   Return the value of the interrupted flag, which is set by the sigint
   handler, and clear it if it was set.
*/
int reader_interrupted();

/**
   Clear the interrupted flag unconditionally without handling anything. The
   flag could have been set e.g. when an interrupt arrived just as we were
   ending an earlier \c reader_readline invocation but before the
   \c is_interactive_read flag was cleared.
*/
void reader_reset_interrupted();

/**
   Return the value of the interrupted flag, which is set by the sigint
   handler, and clear it if it was set. If the current reader is interruptible,
   call \c reader_exit().
*/
int reader_reading_interrupted();

/**
   Returns true if the current reader generation count does not equal the
   generation count the current thread was started with.
   Note 1: currently only valid for autocompletion threads! Other threads don't
   set the threadlocal generation count when they start up.
*/
bool reader_thread_job_is_stale();

/**
   Read one line of input. Before calling this function, reader_push() must have
   been called in order to set up a valid reader environment. If nchars > 0,
   return after reading that many characters even if a full line has not yet
   been read. Note: the returned value may be longer than nchars if a single
   keypress resulted in multiple characters being inserted into the commandline.
*/
const wchar_t *reader_readline(int nchars);

/**
   Push a new reader environment.
*/
void reader_push(const wchar_t *name);

/**
   Return to previous reader environment
*/
void reader_pop();

/**
   Specify function to use for finding possible tab completions. The function must take these arguments:

   - The command to be completed as a null terminated array of wchar_t
   - An array_list_t in which completions will be inserted.
*/
typedef void (*complete_function_t)(const wcstring &, std::vector<completion_t> &, const environment_t *, completion_request_flags_t);
void reader_set_complete_function(complete_function_t);

/**
 The type of a highlight function.
 */
class environment_t;
typedef void (*highlight_function_t)(const wcstring &, std::vector<highlight_spec_t> &, size_t, wcstring_list_t *, const environment_t &vars);

/**
 Specify function for syntax highlighting. The function must take these arguments:

 - The command to be highlighted as a null terminated array of wchar_t
 - The color code of each character as an array of ints
 - The cursor position
 - An array_list_t used for storing error messages
 */
void reader_set_highlight_function(highlight_function_t);

/**
   Specify function for testing if the command buffer contains syntax
   errors that must be corrected before returning.
*/
void reader_set_test_function(int (*f)(const wchar_t *));

/**
   Specify string of shell commands to be run in order to generate the
   prompt.
*/
void reader_set_left_prompt(const wcstring &prompt);

/**
   Specify string of shell commands to be run in order to generate the
   right prompt.
*/
void reader_set_right_prompt(const wcstring &prompt);


/** Sets whether autosuggesting is allowed. */
void reader_set_allow_autosuggesting(bool flag);

/** Sets whether abbreviation expansion is performed. */
void reader_set_expand_abbreviations(bool flag);


/** Sets whether the reader should exit on ^C. */
void reader_set_exit_on_interrupt(bool flag);

/**
   Returns true if the shell is exiting, 0 otherwise.
*/
bool shell_is_exiting(const parser_t &parser);

/**
   The readers interrupt signal handler. Cancels all currently running blocks.
*/
void reader_handle_int(int signal);

/**
   This function returns true if fish is exiting by force, i.e. because stdin died
*/
int reader_exit_forced();

/**
   Test if the given shell command contains errors. Uses parser_test
   for testing. Suitable for reader_set_test_function().
*/
int reader_shell_test(const wchar_t *b);

/**
   Test whether the interactive reader is in search mode.

   \return 0 if not in search mode, 1 if in search mode and -1 if not in interactive mode
 */
int reader_search_mode();

/**
   Test whether the interactive reader has visible pager contents.

   \return 0 if it has pager contents, 1 if it does not have pager contents, and -1 if not in interactive mode
 */
int reader_has_pager_contents();


/* Given a command line and an autosuggestion, return the string that gets shown to the user. Exposed for testing purposes only. */
wcstring combine_command_and_autosuggestion(const wcstring &cmdline, const wcstring &autosuggestion);

/* Expand abbreviations at the given cursor position. Exposed for testing purposes only. */
bool reader_expand_abbreviation_in_command(const wcstring &cmdline, size_t cursor_pos, wcstring *output);

/* Apply a completion string. Exposed for testing only. */
wcstring completion_apply_to_command_line(const wcstring &val_str, complete_flags_t flags, const wcstring &command_line, size_t *inout_cursor_pos, bool append_only);

#endif<|MERGE_RESOLUTION|>--- conflicted
+++ resolved
@@ -97,23 +97,6 @@
 void restore_term_mode();
 
 /**
-<<<<<<< HEAD
-   Returns the filename of the file currently read
-*/
-const wchar_t *reader_current_filename();
-
-/* Class for scoped setting of the current filename */
-class scoped_current_filename_t : public scoped_stack_element_t<scoped_current_filename_t>
-{
-    public:
-    const wchar_t * const name;
-    scoped_current_filename_t(const wchar_t *fn);
-};
-
-
-/**
-=======
->>>>>>> 63975340
    Write the title to the titlebar. This function is called just
    before a new application starts executing and just after it
    finishes.
