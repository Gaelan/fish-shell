--- conflicted
+++ resolved
@@ -67,23 +67,8 @@
 void env_init(const struct config_paths_t *paths = NULL);
 
 /**
-   Set the value of the environment variable whose name matches key to val.
-
-   Memory policy: All keys and values are copied, the parameters can and should be freed by the caller afterwards
-
-   \param key The key
-   \param val The value
-   \param mode The type of the variable. Can be any combination of ENV_GLOBAL, ENV_LOCAL, ENV_EXPORT and ENV_USER. If mode is zero, the current variable space is searched and the current mode is used. If no current variable with the same name is found, ENV_LOCAL is assumed.
-
-   \returns 0 on suicess or an error code on failiure.
-
-   The current error codes are:
-
-   * ENV_PERM, can only be returned when setting as a user, e.g. ENV_USER is set. This means that the user tried to change a read-only variable.
-   * ENV_SCOPE, the variable cannot be set in the given scope. This applies to readonly/electric variables set from the local or universal scopes, or set as exported.
-   * ENV_INVALID, the variable value was invalid. This applies only to special variables.
-*/
-
+   Sets a value in the main parser. Working towards removing reliance on this.
+*/
 int env_set(const wcstring &key, const wchar_t *val, env_mode_flags_t mode);
 
 
@@ -164,7 +149,6 @@
     }
 };
 
-<<<<<<< HEAD
 /* An environment_t is a base class for variable storage. The base provides a getter function only - no setting. */
 class environment_t
 {
@@ -174,31 +158,13 @@
     environment_t &operator=(const environment_t &);
     
     public:
-    virtual env_var_t get(const wcstring &key) const = 0;
+    virtual env_var_t get(const wcstring &key, env_mode_flags_t mode = ENV_DEFAULT) const = 0;
     environment_t();
     virtual ~environment_t();
 };
 
 /* Class representing a function variable stack */
 class env_node_t;
-=======
-/**
-   Gets the variable with the specified name, or env_var_t::missing_var if it does not exist.
-
-   \param key The name of the variable to get
-   \param mode An optional scope to search in. All scopes are searched if unset
-*/
-env_var_t env_get_string(const wcstring &key, env_mode_flags_t mode = ENV_DEFAULT);
-
-/**
-   Returns true if the specified key exists. This can't be reliably done
-   using env_get, since env_get returns null for 0-element arrays
-
-   \param key The name of the variable to remove
-   \param mode the scope to search in. All scopes are searched if set to default
-*/
-bool env_exist(const wchar_t *key, env_mode_flags_t mode);
->>>>>>> 174f5ba9
 
 /* We use shared pointers to track nodes, because multiple stacks can reference the same node */
 typedef shared_ptr<env_node_t> env_node_ref_t;
@@ -227,10 +193,25 @@
     env_stack_t();
     virtual ~env_stack_t();
     
-    int set(const wcstring &key, const wchar_t *val, int var_mode);
-    
     /**
-       Remove environemnt variable
+       Set the value of the environment variable whose name matches key to val.
+
+       \param key The key
+       \param val The value
+       \param mode The type of the variable. Can be any combination of ENV_GLOBAL, ENV_LOCAL, ENV_EXPORT and ENV_USER. If mode is zero, the current variable space is searched and the current mode is used. If no current variable with the same name is found, ENV_LOCAL is assumed.
+
+       \returns 0 on sucess or an error code on failiure.
+
+       The current error codes are:
+
+       * ENV_PERM, can only be returned when setting as a user, e.g. ENV_USER is set. This means that the user tried to change a read-only variable.
+       * ENV_SCOPE, the variable cannot be set in the given scope. This applies to readonly/electric variables set from the local or universal scopes, or set as exported.
+       * ENV_INVALID, the variable value was invalid. This applies only to special variables.
+    */
+    int set(const wcstring &key, const wchar_t *val, env_mode_flags_t var_mode);
+    
+    /**
+       Remove environment variable
 
        \param key The name of the variable to remove
        \param mode should be ENV_USER if this is a remove request from the user, 0 otherwise. If this is a user request, read-only variables can not be removed. The mode may also specify the scope of the variable that should be erased.
@@ -239,7 +220,7 @@
     */
     int remove(const wcstring &key, int var_mode);
     
-    env_var_t get(const wcstring &key) const;
+    env_var_t get(const wcstring &key, env_mode_flags_t mode = ENV_DEFAULT) const;
     
     /**
        Returns true if the specified key exists. This can't be reliably done
@@ -248,7 +229,7 @@
        \param key The name of the variable to remove
        \param mode the scope to search in. All scopes are searched if unset
     */
-    bool exist(const wchar_t *key, int mode) const;
+    bool exist(const wchar_t *key, env_mode_flags_t mode) const;
     
     /** Push the variable stack. Used for implementing local variables for functions and for-loops. */
     void push(bool new_scope);
@@ -295,7 +276,7 @@
 public:
     env_vars_snapshot_t(const environment_t &env, const wchar_t * const * keys);
 
-    env_var_t get(const wcstring &key) const;
+    env_var_t get(const wcstring &key, env_mode_flags_t mode = ENV_DEFAULT) const;
 
     // Returns the fake snapshot representing the live variables array
     static const env_vars_snapshot_t &current();
