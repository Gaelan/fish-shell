/** \file builtin.c
	Functions for executing builtin functions.

	How to add a new builtin function:

	1). Create a function in builtin.c with the following signature:

	<tt>static int builtin_NAME( parser_t &parser, wchar_t ** args )</tt>

	where NAME is the name of the builtin, and args is a zero-terminated list of arguments.

	2). Add a line like { L"NAME", &builtin_NAME, N_(L"Bla bla bla") }, to the builtin_data_t variable. The description is used by the completion system. Note that this array is sorted!

	3). Create a file doc_src/NAME.txt, containing the manual for the builtin in Doxygen-format. Check the other builtin manuals for proper syntax.

	4). Use 'git add doc_src/NAME.txt' to start tracking changes to the documentation file.

*/

#include "config.h"

#include <stdlib.h>
#include <stdio.h>
#include <wchar.h>
#include <unistd.h>
#include <termios.h>
#include <errno.h>
#include <sys/types.h>
#include <sys/stat.h>
#include <fcntl.h>
#include <dirent.h>
#include <string.h>
#include <signal.h>
#include <wctype.h>
#include <sys/time.h>
#include <time.h>
#include <stack>

#include "fallback.h"
#include "util.h"

#include "wutil.h"
#include "builtin.h"
#include "function.h"
#include "complete.h"
#include "proc.h"
#include "parser.h"
#include "reader.h"
#include "env.h"
#include "common.h"
#include "wgetopt.h"
#include "sanity.h"
#include "tokenizer.h"
#include "wildcard.h"
#include "input_common.h"
#include "input.h"
#include "intern.h"
#include "event.h"
#include "signal.h"
#include "exec.h"
#include "highlight.h"
#include "parse_util.h"
#include "parser_keywords.h"
#include "expand.h"
#include "path.h"
#include "history.h"
#include "parse_tree.h"
<<<<<<< HEAD
#include "docopt_registration.h"
=======
#include "wcstringutil.h"
>>>>>>> 3ac28f2b

/**
   The default prompt for the read command
*/
#define DEFAULT_READ_PROMPT L"set_color green; echo -n read; set_color normal; echo -n \"> \""

/**
   The mode name to pass to history and input
*/

#define READ_MODE_NAME L"fish_read"

/**
   The send stuff to foreground message
*/
#define FG_MSG _( L"Send job %d, '%ls' to foreground\n" )

/**
   Datastructure to describe a builtin.
*/
struct builtin_data_t
{
    /**
       Name of the builtin
    */
    const wchar_t *name;
    /**
       Function pointer tothe builtin implementation
    */
    int (*func)(parser_t &parser, wchar_t **argv);
    /**
       Description of what the builtin does
    */
    const wchar_t *desc;

    bool operator<(const wcstring &) const;
    bool operator<(const builtin_data_t *) const;
};

bool builtin_data_t::operator<(const wcstring &other) const
{
    return wcscmp(this->name, other.c_str()) < 0;
}

bool builtin_data_t::operator<(const builtin_data_t *other) const
{
    return wcscmp(this->name, other->name) < 0;
}

int builtin_out_redirect;
int builtin_err_redirect;

/* Buffers for storing the output of builtin functions */
wcstring stdout_buffer, stderr_buffer;

const wcstring &get_stdout_buffer()
{
    ASSERT_IS_MAIN_THREAD();
    return stdout_buffer;
}

const wcstring &get_stderr_buffer()
{
    ASSERT_IS_MAIN_THREAD();
    return stderr_buffer;
}

void builtin_show_error(const wcstring &err)
{
    ASSERT_IS_MAIN_THREAD();
    stderr_buffer.append(err);
}

/**
   Stack containing builtin I/O for recursive builtin calls.
*/
struct io_stack_elem_t
{
    int in;
    wcstring out;
    wcstring err;
};
static std::stack<io_stack_elem_t, std::vector<io_stack_elem_t> > io_stack;

/**
   The file from which builtin functions should attempt to read, use
   instead of stdin.
*/
static int builtin_stdin;

/**
   The underlying IO redirections behind the current builtin. This
   should normally not be used - sb_out and friends are already
   configured to handle everything.
*/
static const io_chain_t *real_io;

/**
   Counts the number of non null pointers in the specified array
*/
static int builtin_count_args(const wchar_t * const * argv)
{
    int argc = 1;
    while (argv[argc] != NULL)
    {
        argc++;
    }
    return argc;
}

/**
	This function works like wperror, but it prints its result into
	the sb_err string instead of to stderr. Used by the builtin
	commands.
*/

static void builtin_wperror(const wchar_t *s)
{
    if (s != 0)
    {
        stderr_buffer.append(s);
        stderr_buffer.append(L": ");
    }
    char *err = strerror(errno);
    if (err)
    {
        const wcstring werr = str2wcstring(err);
        stderr_buffer.append(werr);
        stderr_buffer.push_back(L'\n');
    }
}

/**
   Count the number of times the specified character occurs in the specified string
*/
static int count_char(const wchar_t *str, wchar_t c)
{
    int res = 0;
    for (; *str; str++)
    {
        res += (*str==c);
    }
    return res;
}

wcstring builtin_help_get(parser_t &parser, const wchar_t *name)
{
    /* This won't ever work if no_exec is set */
    if (no_exec)
        return wcstring();

    wcstring_list_t lst;
    wcstring out;
    const wcstring name_esc = escape_string(name, 1);
    const wcstring cmd = format_string(L"__fish_print_help %ls", name_esc.c_str());
    if (exec_subshell(cmd, lst, false /* don't apply exit status */) >= 0)
    {
        for (size_t i=0; i<lst.size(); i++)
        {
            out.append(lst.at(i));
            out.push_back(L'\n');
        }
    }
    return out;
}

/**
   Print help for the specified builtin. If \c b is sb_err, also print
   the line information

   If \c b is the buffer representing standard error, and the help
   message is about to be printed to an interactive screen, it may be
   shortened to fit the screen.


*/

static void builtin_print_help(parser_t &parser, const wchar_t *cmd, wcstring &b)
{
    if (&b == &stderr_buffer)
    {
        stderr_buffer.append(parser.current_line());
    }

    const wcstring h = builtin_help_get(parser, cmd);

    if (!h.size())
        return;

    wchar_t *str = wcsdup(h.c_str());
    if (str)
    {
        bool is_short = false;
        if (&b == &stderr_buffer)
        {

            /*
              Interactive mode help to screen - only print synopsis if
              the rest won't fit
            */

            int screen_height, lines;

            screen_height = common_get_height();
            lines = count_char(str, L'\n');
            if (!get_is_interactive() || (lines > 2*screen_height/3))
            {
                wchar_t *pos;
                int cut=0;
                int i;

                is_short = true;

                /*
                  First move down 4 lines
                */

                pos = str;
                for (i=0; (i<4) && pos && *pos; i++)
                {
                    pos = wcschr(pos+1, L'\n');
                }

                if (pos && *pos)
                {

                    /*
                       Then find the next empty line
                    */
                    for (; *pos; pos++)
                    {
                        if (*pos == L'\n')
                        {
                            wchar_t *pos2;
                            int is_empty = 1;

                            for (pos2 = pos+1; *pos2; pos2++)
                            {
                                if (*pos2 == L'\n')
                                    break;

                                if (*pos2 != L'\t' && *pos2 !=L' ')
                                {
                                    is_empty = 0;
                                    break;
                                }
                            }
                            if (is_empty)
                            {
                                /*
                                  And cut it
                                */
                                *(pos2+1)=L'\0';
                                cut = 1;
                                break;
                            }
                        }
                    }
                }

                /*
                  We did not find a good place to cut message to
                  shorten it - so we make sure we don't print
                  anything.
                */
                if (!cut)
                {
                    *str = 0;
                }

            }
        }

        b.append(str);
        if (is_short)
        {
            append_format(b, _(L"%ls: Type 'help %ls' for related documentation\n\n"), cmd, cmd);
        }

        free(str);
    }
}

/**
   Perform error reporting for encounter with unknown option
*/
static void builtin_unknown_option(parser_t &parser, const wchar_t *cmd, const wchar_t *opt)
{
    append_format(stderr_buffer, BUILTIN_ERR_UNKNOWN, cmd, opt);
    builtin_print_help(parser, cmd, stderr_buffer);
}

/**
   Perform error reporting for encounter with missing argument
*/
static void builtin_missing_argument(parser_t &parser, const wchar_t *cmd, const wchar_t *opt)
{
    append_format(stderr_buffer, BUILTIN_ERR_MISSING, cmd, opt);
    builtin_print_help(parser, cmd, stderr_buffer);
}

/*
  Here follows the definition of all builtin commands. The function
  names are all on the form builtin_NAME where NAME is the name of the
  builtin. so the function name for the builtin 'fg' is
  'builtin_fg'.

  A few builtins, including 'while', 'command' and 'builtin' are not
  defined here as they are handled directly by the parser. (They are
  not parsed as commands, instead they only alter the parser state)

  The builtins 'break' and 'continue' are so closely related that they
  share the same implementation, namely 'builtin_break_continue.

  Several other builtins, including jobs, ulimit and set are so big
  that they have been given their own file. These files are all named
  'builtin_NAME.c', where NAME is the name of the builtin. These files
  are included directly below.

*/


#include "builtin_set.cpp"
#include "builtin_commandline.cpp"
#include "builtin_complete.cpp"
#include "builtin_ulimit.cpp"
#include "builtin_jobs.cpp"
#include "builtin_set_color.cpp"
#include "builtin_printf.cpp"

/* builtin_test lives in builtin_test.cpp */
int builtin_test(parser_t &parser, wchar_t **argv);

/**
   List a single key binding.
   Returns false if no binding with that sequence and mode exists.
 */
static bool builtin_bind_list_one(const wcstring& seq, const wcstring& bind_mode)
{
    std::vector<wcstring> ecmds;
    wcstring sets_mode;

    if (!input_mapping_get(seq, bind_mode, &ecmds, &sets_mode))
    {
        return false;
    }

    stdout_buffer.append(L"bind");

    // Append the mode flags if applicable
    if (bind_mode != DEFAULT_BIND_MODE)
    {
        const wcstring emode = escape_string(bind_mode, ESCAPE_ALL);
        stdout_buffer.append(L" -M ");
        stdout_buffer.append(emode);
    }
    if (sets_mode != bind_mode)
    {
        const wcstring esets_mode = escape_string(sets_mode, ESCAPE_ALL);
        stdout_buffer.append(L" -m ");
        stdout_buffer.append(esets_mode);
    }

    // Append the name
    wcstring tname;
    if (input_terminfo_get_name(seq, &tname))
    {
        // Note that we show -k here because we have an input key name
        append_format(stdout_buffer, L" -k %ls", tname.c_str());
    }
    else
    {
        // No key name, so no -k; we show the escape sequence directly
        const wcstring eseq = escape_string(seq, ESCAPE_ALL);
        append_format(stdout_buffer, L" %ls", eseq.c_str());
    }

    // Now show the list of commands
    for (size_t i = 0; i < ecmds.size(); i++)
    {
        const wcstring &ecmd = ecmds.at(i);
        const wcstring escaped_ecmd = escape_string(ecmd, ESCAPE_ALL);
        stdout_buffer.push_back(' ');
        stdout_buffer.append(escaped_ecmd);
    }
    stdout_buffer.push_back(L'\n');

    return true;
}

/**
   List all current key bindings
 */
static void builtin_bind_list(const wchar_t *bind_mode)
{
    const std::vector<input_mapping_name_t> lst = input_mapping_get_names();

    for (std::vector<input_mapping_name_t>::const_iterator it = lst.begin(), end = lst.end();
         it != end;
         ++it)
    {
        if (bind_mode != NULL && bind_mode != it->mode)
        {
            continue;
        }

        builtin_bind_list_one(it->seq, it->mode);
    }
}

/**
   Print terminfo key binding names to string buffer used for standard output.

   \param all if set, all terminfo key binding names will be
   printed. If not set, only ones that are defined for this terminal
   are printed.
 */
static void builtin_bind_key_names(int all)
{
    const wcstring_list_t names = input_terminfo_get_names(!all);
    for (size_t i=0; i<names.size(); i++)
    {
        const wcstring &name = names.at(i);

        append_format(stdout_buffer, L"%ls\n", name.c_str());
    }
}

/**
   Print all the special key binding functions to string buffer used for standard output.

 */
static void builtin_bind_function_names()
{
    wcstring_list_t names = input_function_get_names();

    for (size_t i=0; i<names.size(); i++)
    {
        const wchar_t *seq = names.at(i).c_str();
        append_format(stdout_buffer, L"%ls\n", seq);
    }
}

// Wraps input_terminfo_get_sequence(), appending the correct error messages as needed.
static int get_terminfo_sequence(const wchar_t *seq, wcstring *out_seq)
{
    if (input_terminfo_get_sequence(seq, out_seq))
    {
        return 1;
    }
    wcstring eseq = escape_string(seq, 0);
    switch (errno)
    {
        case ENOENT:
        {
            append_format(stderr_buffer, _(L"%ls: No key with name '%ls' found\n"), L"bind", eseq.c_str());
            break;
        }

        case EILSEQ:
        {
            append_format(stderr_buffer, _(L"%ls: Key with name '%ls' does not have any mapping\n"), L"bind", eseq.c_str());
            break;
        }

        default:
        {
            append_format(stderr_buffer, _(L"%ls: Unknown error trying to bind to key named '%ls'\n"), L"bind", eseq.c_str());
            break;
        }
    }
    return 0;
}

/**
   Add specified key binding.
 */
static int builtin_bind_add(const wchar_t *seq, const wchar_t **cmds, size_t cmds_len,
                            const wchar_t *mode, const wchar_t *sets_mode, int terminfo)
{

    if (terminfo)
    {
        wcstring seq2;
        if (get_terminfo_sequence(seq, &seq2))
        {
            input_mapping_add(seq2.c_str(), cmds, cmds_len, mode, sets_mode);
        }
        else
        {
            return 1;
        }

    }
    else
    {
        input_mapping_add(seq, cmds, cmds_len, mode, sets_mode);
    }

    return 0;

}

/**
   Erase specified key bindings

   \param seq an array of all key bindings to erase
   \param all if specified, _all_ key bindings will be erased
   \param mode if specified, only bindings from that mode will be erased. If not given and \c all is \c false, \c DEFAULT_BIND_MODE will be used.
 */
static int builtin_bind_erase(wchar_t **seq, int all, const wchar_t *mode, int use_terminfo)
{
    if (all)
    {
        const std::vector<input_mapping_name_t> lst = input_mapping_get_names();
        for (std::vector<input_mapping_name_t>::const_iterator it = lst.begin(), end = lst.end();
             it != end;
             ++it)
        {
            if (mode == NULL || mode == it->mode)
            {
                input_mapping_erase(it->seq, it->mode);
            }
        }

        return 0;
    }
    else
    {
        int res = 0;

        if (mode == NULL) mode = DEFAULT_BIND_MODE;

        while (*seq)
        {
            if (use_terminfo)
            {
                wcstring seq2;
                if (get_terminfo_sequence(*seq++, &seq2))
                {
                    input_mapping_erase(seq2.c_str(), mode);
                }
                else
                {
                    res = 1;
                }
            }
            else
            {
                input_mapping_erase(*seq++, mode);
            }
        }

        return res;
    }
}


/**
   The bind builtin, used for setting character sequences
*/
static int builtin_bind(parser_t &parser, wchar_t **argv)
{

    enum
    {
        BIND_INSERT,
        BIND_ERASE,
        BIND_KEY_NAMES,
        BIND_FUNCTION_NAMES
    };

    int argc=builtin_count_args(argv);
    int mode = BIND_INSERT;
    int res = STATUS_BUILTIN_OK;
    int all = 0;

    const wchar_t *bind_mode = DEFAULT_BIND_MODE;
    bool bind_mode_given = false;
    const wchar_t *sets_bind_mode = DEFAULT_BIND_MODE;
    bool sets_bind_mode_given = false;

    int use_terminfo = 0;

    woptind=0;

    static const struct woption long_options[] =
    {
        { L"all", no_argument, 0, 'a' },
        { L"erase", no_argument, 0, 'e' },
        { L"function-names", no_argument, 0, 'f' },
        { L"help", no_argument, 0, 'h' },
        { L"key", no_argument, 0, 'k' },
        { L"key-names", no_argument, 0, 'K' },
        { L"mode", required_argument, 0, 'M' },
        { L"sets-mode", required_argument, 0, 'm' },
        { 0, 0, 0, 0 }
    };

    while (1)
    {
        int opt_index = 0;
        int opt = wgetopt_long(argc,
                               argv,
                               L"aehkKfM:m:",
                               long_options,
                               &opt_index);

        if (opt == -1)
            break;

        switch (opt)
        {
            case 0:
                if (long_options[opt_index].flag != 0)
                    break;
                append_format(stderr_buffer,
                              BUILTIN_ERR_UNKNOWN,
                              argv[0],
                              long_options[opt_index].name);
                builtin_print_help(parser, argv[0], stderr_buffer);

                return STATUS_BUILTIN_ERROR;

            case 'a':
                all = 1;
                break;

            case 'e':
                mode = BIND_ERASE;
                break;

            case 'h':
                builtin_print_help(parser, argv[0], stdout_buffer);
                return STATUS_BUILTIN_OK;

            case 'k':
                use_terminfo = 1;
                break;

            case 'K':
                mode = BIND_KEY_NAMES;
                break;

            case 'f':
                mode = BIND_FUNCTION_NAMES;
                break;

            case 'M':
                bind_mode = woptarg;
                bind_mode_given = true;
                break;

            case 'm':
                sets_bind_mode = woptarg;
                sets_bind_mode_given = true;
                break;

            case '?':
                builtin_unknown_option(parser, argv[0], argv[woptind-1]);
                return STATUS_BUILTIN_ERROR;


        }
    }

    /*
     * if mode is given, but not new mode, default to new mode to mode
     */
    if (bind_mode_given && !sets_bind_mode_given)
    {
        sets_bind_mode = bind_mode;
    }

    switch (mode)
    {

        case BIND_ERASE:
        {
            if (builtin_bind_erase(&argv[woptind], all, bind_mode_given ? bind_mode : NULL, use_terminfo))
            {
                res = STATUS_BUILTIN_ERROR;
            }
            break;
        }

        case BIND_INSERT:
        {
            switch (argc-woptind)
            {
                case 0:
                {
                    builtin_bind_list(bind_mode_given ? bind_mode : NULL);
                    break;
                }

                case 1:
                {
                    wcstring seq;
                    if (use_terminfo)
                    {
                        if (!get_terminfo_sequence(argv[woptind], &seq))
                        {
                            res = STATUS_BUILTIN_ERROR;
                            // get_terminfo_sequence already printed the error
                            break;
                        }
                    }
                    else
                    {
                        seq = argv[woptind];
                    }
                    if (!builtin_bind_list_one(seq, bind_mode))
                    {
                        res = STATUS_BUILTIN_ERROR;
                        wcstring eseq = escape_string(argv[woptind], 0);
                        if (use_terminfo)
                        {
                            append_format(stderr_buffer, _(L"%ls: No binding found for key '%ls'\n"), argv[0], eseq.c_str());
                        }
                        else
                        {
                            append_format(stderr_buffer, _(L"%ls: No binding found for sequence '%ls'\n"), argv[0], eseq.c_str());
                        }
                    }
                    break;
                }

                default:
                {
                    if (builtin_bind_add(argv[woptind], (const wchar_t **)argv + (woptind + 1), argc - (woptind + 1), bind_mode, sets_bind_mode, use_terminfo))
                    {
                        res = STATUS_BUILTIN_ERROR;
                    }
                    break;
                }

            }
            break;
        }

        case BIND_KEY_NAMES:
        {
            builtin_bind_key_names(all);
            break;
        }


        case BIND_FUNCTION_NAMES:
        {
            builtin_bind_function_names();
            break;
        }


        default:
        {
            res = STATUS_BUILTIN_ERROR;
            append_format(stderr_buffer, _(L"%ls: Invalid state\n"), argv[0]);
            break;
        }
    }

    return res;
}


/**
   The block builtin, used for temporarily blocking events
*/
static int builtin_block(parser_t &parser, wchar_t **argv)
{
    enum
    {
        UNSET,
        GLOBAL,
        LOCAL,
    }
    ;

    int scope=UNSET;
    int erase = 0;
    int argc=builtin_count_args(argv);

    woptind=0;

    static const struct woption
            long_options[] =
    {
        {
            L"erase", no_argument, 0, 'e'
        }
        ,
        {
            L"local", no_argument, 0, 'l'
        }
        ,
        {
            L"global", no_argument, 0, 'g'
        }
        ,
        {
            L"help", no_argument, 0, 'h'
        }
        ,
        {
            0, 0, 0, 0
        }
    }
    ;

    while (1)
    {
        int opt_index = 0;

        int opt = wgetopt_long(argc,
                               argv,
                               L"elgh",
                               long_options,
                               &opt_index);
        if (opt == -1)
            break;

        switch (opt)
        {
            case 0:
                if (long_options[opt_index].flag != 0)
                    break;
                append_format(stderr_buffer,
                              BUILTIN_ERR_UNKNOWN,
                              argv[0],
                              long_options[opt_index].name);
                builtin_print_help(parser, argv[0], stderr_buffer);

                return STATUS_BUILTIN_ERROR;
            case 'h':
                builtin_print_help(parser, argv[0], stdout_buffer);
                return STATUS_BUILTIN_OK;

            case 'g':
                scope = GLOBAL;
                break;

            case 'l':
                scope = LOCAL;
                break;

            case 'e':
                erase = 1;
                break;

            case '?':
                builtin_unknown_option(parser, argv[0], argv[woptind-1]);
                return STATUS_BUILTIN_ERROR;

        }

    }

    if (erase)
    {
        if (scope != UNSET)
        {
            append_format(stderr_buffer, _(L"%ls: Can not specify scope when removing block\n"), argv[0]);
            return STATUS_BUILTIN_ERROR;
        }

        if (parser.global_event_blocks.empty())
        {
            append_format(stderr_buffer, _(L"%ls: No blocks defined\n"), argv[0]);
            return STATUS_BUILTIN_ERROR;
        }
        parser.global_event_blocks.pop_front();
    }
    else
    {
        size_t block_idx = 0;
        block_t *block = parser.block_at_index(block_idx);

        event_blockage_t eb = {};
        eb.typemask = (1<<EVENT_ANY);

        switch (scope)
        {
            case LOCAL:
            {
                // If this is the outermost block, then we're global
                if (block_idx + 1 >= parser.block_count())
                {
                    block = NULL;
                }
                break;
            }
            case GLOBAL:
            {
                block=NULL;
            }
            case UNSET:
            {
                while (block != NULL && block->type() != FUNCTION_CALL && block->type() != FUNCTION_CALL_NO_SHADOW)
                {
                    // Set it in function scope
                    block = parser.block_at_index(++block_idx);
                }
            }
        }
        if (block)
        {
            block->event_blocks.push_front(eb);
        }
        else
        {
            parser.global_event_blocks.push_front(eb);
        }
    }

    return STATUS_BUILTIN_OK;

}

/**
   The builtin builtin, used for giving builtins precedence over
   functions. Mostly handled by the parser. All this code does is some
   additional operational modes, such as printing a list of all
   builtins, printing help, etc.
*/
static int builtin_builtin(parser_t &parser, wchar_t **argv)
{
    int argc=builtin_count_args(argv);
    int list=0;

    woptind=0;

    static const struct woption
            long_options[] =
    {
        {
            L"names", no_argument, 0, 'n'
        }
        ,
        {
            L"help", no_argument, 0, 'h'
        }
        ,
        {
            0, 0, 0, 0
        }
    }
    ;

    while (1)
    {
        int opt_index = 0;

        int opt = wgetopt_long(argc,
                               argv,
                               L"nh",
                               long_options,
                               &opt_index);
        if (opt == -1)
            break;

        switch (opt)
        {
            case 0:
                if (long_options[opt_index].flag != 0)
                    break;
                append_format(stderr_buffer,
                              BUILTIN_ERR_UNKNOWN,
                              argv[0],
                              long_options[opt_index].name);
                builtin_print_help(parser, argv[0], stderr_buffer);


                return STATUS_BUILTIN_ERROR;
            case 'h':
                builtin_print_help(parser, argv[0], stdout_buffer);
                return STATUS_BUILTIN_OK;

            case 'n':
                list=1;
                break;

            case '?':
                builtin_unknown_option(parser, argv[0], argv[woptind-1]);
                return STATUS_BUILTIN_ERROR;

        }

    }

    if (list)
    {
        wcstring_list_t names = builtin_get_names();
        sort(names.begin(), names.end());

        for (size_t i=0; i<names.size(); i++)
        {
            const wchar_t *el = names.at(i).c_str();

            stdout_buffer.append(el);
            stdout_buffer.append(L"\n");
        }
    }
    return STATUS_BUILTIN_OK;
}

/**
   Implementation of the builtin emit command, used to create events.
 */
static int builtin_emit(parser_t &parser, wchar_t **argv)
{
    int argc=builtin_count_args(argv);

    woptind=0;

    static const struct woption
            long_options[] =
    {
        {
            L"help", no_argument, 0, 'h'
        }
        ,
        {
            0, 0, 0, 0
        }
    }
    ;

    while (1)
    {
        int opt_index = 0;

        int opt = wgetopt_long(argc,
                               argv,
                               L"h",
                               long_options,
                               &opt_index);
        if (opt == -1)
            break;

        switch (opt)
        {
            case 0:
                if (long_options[opt_index].flag != 0)
                    break;
                append_format(stderr_buffer,
                              BUILTIN_ERR_UNKNOWN,
                              argv[0],
                              long_options[opt_index].name);
                builtin_print_help(parser, argv[0], stderr_buffer);
                return STATUS_BUILTIN_ERROR;

            case 'h':
                builtin_print_help(parser, argv[0], stdout_buffer);
                return STATUS_BUILTIN_OK;

            case '?':
                builtin_unknown_option(parser, argv[0], argv[woptind-1]);
                return STATUS_BUILTIN_ERROR;

        }

    }

    if (!argv[woptind])
    {
        append_format(stderr_buffer, L"%ls: expected event name\n", argv[0]);
        return STATUS_BUILTIN_ERROR;
    }
    const wchar_t *eventname = argv[woptind];
    wcstring_list_t args(argv + woptind + 1, argv + argc);
    event_fire_generic(eventname, &args);

    return STATUS_BUILTIN_OK;
}


/**
   Implementation of the builtin 'command'. Actual command running is handled by
   the parser, this just processes the flags.
*/
static int builtin_command(parser_t &parser, wchar_t **argv)
{
    int argc=builtin_count_args(argv);
    int print_path=0;

    woptind=0;

    static const struct woption
            long_options[] =
    {
        { L"search", no_argument, 0, 's' },
        { L"help", no_argument, 0, 'h' },
        { 0, 0, 0, 0 }
    };

    while (1)
    {
        int opt_index = 0;

        int opt = wgetopt_long(argc,
                               argv,
                               L"svh",
                               long_options,
                               &opt_index);
        if (opt == -1)
            break;

        switch (opt)
        {
            case 0:
                if (long_options[opt_index].flag != 0)
                    break;
                append_format(stderr_buffer,
                              BUILTIN_ERR_UNKNOWN,
                              argv[0],
                              long_options[opt_index].name);
                builtin_print_help(parser, argv[0], stderr_buffer);
                return STATUS_BUILTIN_ERROR;

            case 'h':
                builtin_print_help(parser, argv[0], stdout_buffer);
                return STATUS_BUILTIN_OK;

            case 's':
            case 'v':
                print_path=1;
                break;

            case '?':
                builtin_unknown_option(parser, argv[0], argv[woptind-1]);
                return STATUS_BUILTIN_ERROR;

        }

    }

    if (!print_path)
    {
        builtin_print_help(parser, argv[0], stdout_buffer);
        return STATUS_BUILTIN_ERROR;
    }

    int found=0;

    for (int idx = woptind; argv[idx]; ++idx)
    {
        const wchar_t *command_name = argv[idx];
        wcstring path;
        if (path_get_path(command_name, &path))
        {
            append_format(stdout_buffer, L"%ls\n", path.c_str());
            ++found;
        }
    }
    return found ? STATUS_BUILTIN_OK : STATUS_BUILTIN_ERROR;
}

/**
   A generic bultin that only supports showing a help message. This is
   only a placeholder that prints the help message. Useful for
   commands that live in the parser.
*/
static int builtin_generic(parser_t &parser, wchar_t **argv)
{
    int argc=builtin_count_args(argv);

    /* Hackish - if we have no arguments other than the command, we are a "naked invocation" and we just print help */
    if (argc == 1)
    {
        builtin_print_help(parser, argv[0], stdout_buffer);
        return STATUS_BUILTIN_ERROR;
    }

    woptind=0;

    static const struct woption
            long_options[] =
    {
        { L"help", no_argument, 0, 'h' },
        { 0, 0, 0, 0 }
    };

    while (1)
    {
        int opt_index = 0;

        int opt = wgetopt_long(argc,
                               argv,
                               L"h",
                               long_options,
                               &opt_index);
        if (opt == -1)
            break;

        switch (opt)
        {
            case 0:
                if (long_options[opt_index].flag != 0)
                    break;
                append_format(stderr_buffer,
                              BUILTIN_ERR_UNKNOWN,
                              argv[0],
                              long_options[opt_index].name);
                builtin_print_help(parser, argv[0], stderr_buffer);
                return STATUS_BUILTIN_ERROR;

            case 'h':
                builtin_print_help(parser, argv[0], stdout_buffer);
                return STATUS_BUILTIN_OK;

            case '?':
                builtin_unknown_option(parser, argv[0], argv[woptind-1]);
                return STATUS_BUILTIN_ERROR;

        }

    }
    return STATUS_BUILTIN_ERROR;
}

/**
   Output a definition of the specified function to the specified
   string. Used by the functions builtin.
*/
static void functions_def(const wcstring &name, wcstring &out)
{
    CHECK(! name.empty(),);

    wcstring desc, def;
    function_get_desc(name, &desc);
    function_get_definition(name, &def);

    event_t search(EVENT_ANY);

    search.function_name = name;

    std::vector<event_t *> ev;
    event_get(search, &ev);

    out.append(L"function ");

    /* Typically we prefer to specify the function name first, e.g. "function foo --description bar"
       But If the function name starts with a -, we'll need to output it after all the options. */
    bool defer_function_name = (name.at(0) == L'-');
    if (! defer_function_name)
    {
        out.append(escape_string(name, true));
    }

    if (! desc.empty())
    {
        wcstring esc_desc = escape_string(desc, true);
        out.append(L" --description ");
        out.append(esc_desc);
    }

    if (!function_get_shadows(name))
    {
        out.append(L" --no-scope-shadowing");
    }

    for (size_t i=0; i<ev.size(); i++)
    {
        event_t *next = ev.at(i);
        switch (next->type)
        {
            case EVENT_SIGNAL:
            {
                append_format(out, L" --on-signal %ls", sig2wcs(next->param1.signal));
                break;
            }

            case EVENT_VARIABLE:
            {
                append_format(out, L" --on-variable %ls", next->str_param1.c_str());
                break;
            }

            case EVENT_EXIT:
            {
                if (next->param1.pid > 0)
                    append_format(out, L" --on-process-exit %d", next->param1.pid);
                else
                    append_format(out, L" --on-job-exit %d", -next->param1.pid);
                break;
            }

            case EVENT_JOB_ID:
            {
                const job_t *j = job_get(next->param1.job_id);
                if (j)
                    append_format(out, L" --on-job-exit %d", j->pgid);
                break;
            }

            case EVENT_GENERIC:
            {
                append_format(out, L" --on-event %ls", next->str_param1.c_str());
                break;
            }

        }

    }


    wcstring_list_t named = function_get_named_arguments(name);
    if (! named.empty())
    {
        append_format(out, L" --argument");
        for (size_t i=0; i < named.size(); i++)
        {
            append_format(out, L" %ls", named.at(i).c_str());
        }
    }

    /* Output the function name if we deferred it */
    if (defer_function_name)
    {
        out.append(L" -- ");
        out.append(escape_string(name, true));
    }

    /* This forced tab is sort of crummy - not all functions start with a tab */
    append_format(out, L"\n\t%ls", def.c_str());

    /* Append a newline before the 'end', unless there already is one there */
    if (! string_suffixes_string(L"\n", def))
    {
        out.push_back(L'\n');
    }
    out.append(L"end\n");
}


/**
   The functions builtin, used for listing and erasing functions.
*/
static int builtin_functions(parser_t &parser, wchar_t **argv)
{
    int i;
    int erase=0;
    wchar_t *desc=0;

    int argc=builtin_count_args(argv);
    int list=0;
    int show_hidden=0;
    int res = STATUS_BUILTIN_OK;
    int query = 0;
    int copy = 0;

    woptind=0;

    static const struct woption
            long_options[] =
    {
        {
            L"erase", no_argument, 0, 'e'
        }
        ,
        {
            L"description", required_argument, 0, 'd'
        }
        ,
        {
            L"names", no_argument, 0, 'n'
        }
        ,
        {
            L"all", no_argument, 0, 'a'
        }
        ,
        {
            L"help", no_argument, 0, 'h'
        }
        ,
        {
            L"query", no_argument, 0, 'q'
        }
        ,
        {
            L"copy", no_argument, 0, 'c'
        }
        ,
        {
            0, 0, 0, 0
        }
    }
    ;

    while (1)
    {
        int opt_index = 0;

        int opt = wgetopt_long(argc,
                               argv,
                               L"ed:nahqc",
                               long_options,
                               &opt_index);
        if (opt == -1)
            break;

        switch (opt)
        {
            case 0:
                if (long_options[opt_index].flag != 0)
                    break;
                append_format(stderr_buffer,
                              BUILTIN_ERR_UNKNOWN,
                              argv[0],
                              long_options[opt_index].name);
                builtin_print_help(parser, argv[0], stderr_buffer);


                return STATUS_BUILTIN_ERROR;

            case 'e':
                erase=1;
                break;

            case 'd':
                desc=woptarg;
                break;

            case 'n':
                list=1;
                break;

            case 'a':
                show_hidden=1;
                break;

            case 'h':
                builtin_print_help(parser, argv[0], stdout_buffer);
                return STATUS_BUILTIN_OK;

            case 'q':
                query = 1;
                break;

            case 'c':
                copy = 1;
                break;

            case '?':
                builtin_unknown_option(parser, argv[0], argv[woptind-1]);
                return STATUS_BUILTIN_ERROR;

        }

    }

    /*
      Erase, desc, query, copy and list are mutually exclusive
    */
    if ((erase + (!!desc) + list + query + copy) > 1)
    {
        append_format(stderr_buffer,
                      _(L"%ls: Invalid combination of options\n"),
                      argv[0]);

        builtin_print_help(parser, argv[0], stderr_buffer);

        return STATUS_BUILTIN_ERROR;
    }

    if (erase)
    {
        int i;
        for (i=woptind; i<argc; i++)
            function_remove_ignore_autoload(argv[i]);
        return STATUS_BUILTIN_OK;
    }
    else if (desc)
    {
        wchar_t *func;

        if (argc-woptind != 1)
        {
            append_format(stderr_buffer,
                          _(L"%ls: Expected exactly one function name\n"),
                          argv[0]);
            builtin_print_help(parser, argv[0], stderr_buffer);

            return STATUS_BUILTIN_ERROR;
        }
        func = argv[woptind];
        if (!function_exists(func))
        {
            append_format(stderr_buffer,
                          _(L"%ls: Function '%ls' does not exist\n"),
                          argv[0],
                          func);

            builtin_print_help(parser, argv[0], stderr_buffer);

            return STATUS_BUILTIN_ERROR;
        }

        function_set_desc(func, desc);

        return STATUS_BUILTIN_OK;
    }
    else if (list || (argc==woptind))
    {
        int is_screen = !builtin_out_redirect && isatty(1);
        size_t i;
        wcstring_list_t names = function_get_names(show_hidden);
        std::sort(names.begin(), names.end());
        if (is_screen)
        {
            wcstring buff;

            for (i=0; i<names.size(); i++)
            {
                buff.append(names.at(i));
                buff.append(L", ");
            }

            write_screen(buff, stdout_buffer);
        }
        else
        {
            for (i=0; i<names.size(); i++)
            {
                stdout_buffer.append(names.at(i).c_str());
                stdout_buffer.append(L"\n");
            }
        }

        return STATUS_BUILTIN_OK;
    }
    else if (copy)
    {
        wcstring current_func;
        wcstring new_func;

        if (argc-woptind != 2)
        {
            append_format(stderr_buffer,
                          _(L"%ls: Expected exactly two names (current function name, and new function name)\n"),
                          argv[0]);
            builtin_print_help(parser, argv[0], stderr_buffer);

            return STATUS_BUILTIN_ERROR;
        }
        current_func = argv[woptind];
        new_func = argv[woptind+1];

        if (!function_exists(current_func))
        {
            append_format(stderr_buffer,
                          _(L"%ls: Function '%ls' does not exist\n"),
                          argv[0],
                          current_func.c_str());
            builtin_print_help(parser, argv[0], stderr_buffer);

            return STATUS_BUILTIN_ERROR;
        }

        if ((wcsfuncname(new_func.c_str()) != 0) || parser_keywords_is_reserved(new_func))
        {
            append_format(stderr_buffer,
                          _(L"%ls: Illegal function name '%ls'\n"),
                          argv[0],
                          new_func.c_str());
            builtin_print_help(parser, argv[0], stderr_buffer);
            return STATUS_BUILTIN_ERROR;
        }

        // keep things simple: don't allow existing names to be copy targets.
        if (function_exists(new_func))
        {
            append_format(stderr_buffer,
                          _(L"%ls: Function '%ls' already exists. Cannot create copy '%ls'\n"),
                          argv[0],
                          new_func.c_str(),
                          current_func.c_str());
            builtin_print_help(parser, argv[0], stderr_buffer);

            return STATUS_BUILTIN_ERROR;
        }

        if (function_copy(current_func, new_func))
            return STATUS_BUILTIN_OK;
        return STATUS_BUILTIN_ERROR;
    }

    for (i=woptind; i<argc; i++)
    {
        if (!function_exists(argv[i]))
            res++;
        else
        {
            if (!query)
            {
                if (i != woptind)
                    stdout_buffer.append(L"\n");

                functions_def(argv[i], stdout_buffer);
            }
        }
    }

    return res;
}

static unsigned int builtin_echo_digit(wchar_t wc, unsigned int base)
{
    // base must be hex or octal
    assert(base == 8 || base == 16);
    switch (wc)
    {
        case L'0':
            return 0;
        case L'1':
            return 1;
        case L'2':
            return 2;
        case L'3':
            return 3;
        case L'4':
            return 4;
        case L'5':
            return 5;
        case L'6':
            return 6;
        case L'7':
            return 7;
    }

    if (base == 16) switch (wc)
        {
            case L'8':
                return 8;
            case L'9':
                return 9;
            case L'a':
            case L'A':
                return 10;
            case L'b':
            case L'B':
                return 11;
            case L'c':
            case L'C':
                return 12;
            case L'd':
            case L'D':
                return 13;
            case L'e':
            case L'E':
                return 14;
            case L'f':
            case L'F':
                return 15;
        }
    return UINT_MAX;
}

/* Parse a numeric escape sequence in str, returning whether we succeeded.
   Also return the number of characters consumed and the resulting value.
   Supported escape sequences:

   \0nnn: octal value, zero to three digits
   \nnn: octal value, one to three digits
   \xhh: hex value, one to two digits
*/
static bool builtin_echo_parse_numeric_sequence(const wchar_t *str, size_t *consumed, unsigned char *out_val)
{
    bool success = false;
    unsigned char val = 0; //resulting character
    unsigned int start = 0; //the first character of the numeric part of the sequence

    unsigned int base = 0, max_digits = 0;
    if (builtin_echo_digit(str[0], 8) != UINT_MAX)
    {
        // Octal escape
        base = 8;

        // If the first digit is a 0, we allow four digits (including that zero)
        // Otherwise we allow 3.
        max_digits = (str[0] == L'0' ? 4 : 3);
    }
    else if (str[0] == L'x')
    {
        // Hex escape
        base = 16;
        max_digits = 2;

        // Skip the x
        start = 1;
    }

    if (base != 0)
    {
        unsigned int idx;
        for (idx = start; idx < start + max_digits; idx++)
        {
            unsigned int digit = builtin_echo_digit(str[idx], base);
            if (digit == UINT_MAX) break;
            val = val * base + digit;
        }

        // We succeeded if we consumed at least one digit
        if (idx > start)
        {
            *consumed = idx;
            *out_val = val;
            success = true;
        }
    }
    return success;
}

/** The echo builtin.
    bash only respects -n if it's the first argument. We'll do the same.
    We also support a new option -s to mean "no spaces"
*/

static int builtin_echo(parser_t &parser, wchar_t **argv)
{
    /* Skip first arg */
    if (! *argv++)
        return STATUS_BUILTIN_ERROR;

    /* Process options. Options must come at the beginning - the first non-option kicks us out. */
    bool print_newline = true, print_spaces = true, interpret_special_chars = false;
    size_t option_idx = 0;
    for (option_idx = 0; argv[option_idx] != NULL; option_idx++)
    {
        const wchar_t *arg = argv[option_idx];
        assert(arg != NULL);
        bool arg_is_valid_option = false;
        if (arg[0] == L'-')
        {
            // We have a leading dash. Ensure that every subseqnent character is a valid option.
            size_t i = 1;
            while (arg[i] != L'\0' && wcschr(L"nesE", arg[i]) != NULL)
            {
                i++;
            }
            // We must have at least two characters to be a valid option, and have consumed the whole string
            arg_is_valid_option = (i >= 2 && arg[i] == L'\0');
        }
        
        if (! arg_is_valid_option)
        {
            // This argument is not an option, so there are no more options
            break;
        }
        
        // Ok, we are sure the argument is an option. Parse it.
        assert(arg_is_valid_option);
        for (size_t i=1; arg[i] != L'\0'; i++)
        {
            switch (arg[i])
            {
                case L'n':
                    print_newline = false;
                    break;
                case L'e':
                    interpret_special_chars = true;
                    break;
                case L's':
                    print_spaces = false;
                    break;
                case L'E':
                    interpret_special_chars = false;
                    break;
                default:
                    assert(0 && "Unexpected character in builtin_echo argument");
                    break;
            }
        }
    }

    /* The special character \c can be used to indicate no more output */
    bool continue_output = true;
    
    /* Skip over the options */
    const wchar_t * const *args_to_echo = argv + option_idx;
    for (size_t idx = 0; continue_output && args_to_echo[idx] != NULL; idx++)
    {
        if (print_spaces && idx > 0)
        {
            stdout_buffer.push_back(' ');
        }

        const wchar_t *str = args_to_echo[idx];
        for (size_t j=0; continue_output && str[j]; j++)
        {
            if (! interpret_special_chars || str[j] != L'\\')
            {
                /* Not an escape */
                stdout_buffer.push_back(str[j]);
            }
            else
            {
                /* Most escapes consume one character in addition to the backslash; the numeric sequences may consume more, while an unrecognized escape sequence consumes none. */
                wchar_t wc;
                size_t consumed = 1;
                switch (str[j+1])
                {
                    case L'a':
                        wc = L'\a';
                        break;
                    case L'b':
                        wc = L'\b';
                        break;
                    case L'e':
                        wc = L'\x1B';
                        break;
                    case L'f':
                        wc = L'\f';
                        break;
                    case L'n':
                        wc = L'\n';
                        break;
                    case L'r':
                        wc = L'\r';
                        break;
                    case L't':
                        wc = L'\t';
                        break;
                    case L'v':
                        wc = L'\v';
                        break;
                    case L'\\':
                        wc = L'\\';
                        break;

                    case L'c':
                        wc = 0;
                        continue_output = false;
                        break;

                    default:
                    {
                        /* Octal and hex escape sequences */
                        unsigned char narrow_val = 0;
                        if (builtin_echo_parse_numeric_sequence(str + j + 1, &consumed, &narrow_val))
                        {
                            /* Here consumed must have been set to something */
                            wc = narrow_val; //is this OK for conversion?
                        }
                        else
                        {
                            /* Not a recognized escape. We consume only the backslash. */
                            wc = L'\\';
                            consumed = 0;
                        }
                        break;
                    }
                }

                /* Skip over characters that were part of this escape sequence (but not the backslash, which will be handled by the loop increment */
                j += consumed;

                if (continue_output)
                {
                    stdout_buffer.push_back(wc);
                }
            }
        }
    }
    if (print_newline && continue_output)
    {
        stdout_buffer.push_back('\n');
    }
    return STATUS_BUILTIN_OK;
}

/** The pwd builtin. We don't respect -P to resolve symbolic links because we try to always resolve them. */
static int builtin_pwd(parser_t &parser, wchar_t **argv)
{
    wchar_t dir_path[4096];
    wchar_t *res = wgetcwd(dir_path, 4096);
    if (res == NULL)
    {
        return STATUS_BUILTIN_ERROR;
    }
    else
    {
        stdout_buffer.append(dir_path);
        stdout_buffer.push_back(L'\n');
        return STATUS_BUILTIN_OK;
    }
}

/** Adds a function to the function set. It calls into function.cpp to perform any heavy lifting. */
int define_function(parser_t &parser, const wcstring_list_t &c_args, const wcstring &contents, int definition_line_offset, wcstring *out_err)
{
    assert(out_err != NULL);

    /* wgetopt expects 'function' as the first argument. Make a new wcstring_list with that property. */
    wcstring_list_t args;
    args.push_back(L"function");
    args.insert(args.end(), c_args.begin(), c_args.end());

    /* Hackish const_cast matches the one in builtin_run */
    const null_terminated_array_t<wchar_t> argv_array(args);
    wchar_t **argv = const_cast<wchar_t **>(argv_array.get());

    int argc = builtin_count_args(argv);
    int res=STATUS_BUILTIN_OK;
    wchar_t *desc=0;
    std::vector<event_t> events;
    std::auto_ptr<wcstring_list_t> named_arguments(NULL);

    wchar_t *name = 0;
    bool shadows = true;

    woptind=0;
    
    wcstring_list_t wrap_targets;

    const struct woption long_options[] =
    {
        { L"description", required_argument, 0, 'd' },
        { L"on-signal", required_argument, 0, 's' },
        { L"on-job-exit", required_argument, 0, 'j' },
        { L"on-process-exit", required_argument, 0, 'p' },
        { L"on-variable", required_argument, 0, 'v' },
        { L"on-event", required_argument, 0, 'e' },
        { L"wraps", required_argument, 0, 'w' },
        { L"help", no_argument, 0, 'h' },
        { L"argument-names", no_argument, 0, 'a' },
        { L"no-scope-shadowing", no_argument, 0, 'S' },
        { 0, 0, 0, 0 }
    };

    while (1 && (!res))
    {
        int opt_index = 0;

        int opt = wgetopt_long(argc,
                               argv,
                               L"d:s:j:p:v:e:haS",
                               long_options,
                               &opt_index);
        if (opt == -1)
            break;

        switch (opt)
        {
            case 0:
                if (long_options[opt_index].flag != 0)
                    break;



                append_format(*out_err,
                              BUILTIN_ERR_UNKNOWN,
                              argv[0],
                              long_options[opt_index].name);

                res = 1;
                break;

            case 'd':
                desc=woptarg;
                break;

            case 's':
            {
                int sig = wcs2sig(woptarg);

                if (sig < 0)
                {
                    append_format(*out_err,
                                  _(L"%ls: Unknown signal '%ls'\n"),
                                  argv[0],
                                  woptarg);
                    res=1;
                    break;
                }
                events.push_back(event_t::signal_event(sig));
                break;
            }

            case 'v':
            {
                if (wcsvarname(woptarg))
                {
                    append_format(*out_err,
                                  _(L"%ls: Invalid variable name '%ls'\n"),
                                  argv[0],
                                  woptarg);
                    res=STATUS_BUILTIN_ERROR;
                    break;
                }

                events.push_back(event_t::variable_event(woptarg));
                break;
            }


            case 'e':
            {
                events.push_back(event_t::generic_event(woptarg));
                break;
            }

            case 'j':
            case 'p':
            {
                pid_t pid;
                wchar_t *end;
                event_t e(EVENT_ANY);

                if ((opt == 'j') &&
                        (wcscasecmp(woptarg, L"caller") == 0))
                {
                    int job_id = -1;

                    if (is_subshell)
                    {
                        size_t block_idx = 0;

                        /* Find the outermost substitution block */
                        for (block_idx = 0; ; block_idx++)
                        {
                            const block_t *b = parser.block_at_index(block_idx);
                            if (b == NULL || b->type() == SUBST)
                                break;
                        }

                        /* Go one step beyond that, to get to the caller */
                        const block_t *caller_block = parser.block_at_index(block_idx + 1);
                        if (caller_block != NULL && caller_block->job != NULL)
                        {
                            job_id = caller_block->job->job_id;
                        }
                    }

                    if (job_id == -1)
                    {
                        append_format(*out_err,
                                      _(L"%ls: Cannot find calling job for event handler\n"),
                                      argv[0]);
                        res=1;
                    }
                    else
                    {
                        e.type = EVENT_JOB_ID;
                        e.param1.job_id = job_id;
                    }

                }
                else
                {
                    errno = 0;
                    pid = fish_wcstoi(woptarg, &end, 10);
                    if (errno || !end || *end)
                    {
                        append_format(*out_err,
                                      _(L"%ls: Invalid process id %ls\n"),
                                      argv[0],
                                      woptarg);
                        res=1;
                        break;
                    }


                    e.type = EVENT_EXIT;
                    e.param1.pid = (opt=='j'?-1:1)*abs(pid);
                }
                if (res)
                {
                    /* nothing */
                }
                else
                {
                    events.push_back(e);
                }
                break;
            }

            case 'a':
                if (named_arguments.get() == NULL)
                    named_arguments.reset(new wcstring_list_t);
                break;

            case 'S':
                shadows = 0;
                break;
                
            case 'w':
                wrap_targets.push_back(woptarg);
                break;

            case 'h':
                builtin_print_help(parser, argv[0], stdout_buffer);
                return STATUS_BUILTIN_OK;

            case '?':
                builtin_unknown_option(parser, argv[0], argv[woptind-1]);
                res = 1;
                break;

        }

    }

    if (!res)
    {

        if (argc == woptind)
        {
            append_format(*out_err,
                          _(L"%ls: Expected function name\n"),
                          argv[0]);
            res=1;
        }
        else if (wcsfuncname(argv[woptind]))
        {
            append_format(*out_err,
                          _(L"%ls: Illegal function name '%ls'\n"),
                          argv[0],
                          argv[woptind]);

            res=1;
        }
        else if (parser_keywords_is_reserved(argv[woptind]))
        {

            append_format(*out_err,
                          _(L"%ls: The name '%ls' is reserved,\nand can not be used as a function name\n"),
                          argv[0],
                          argv[woptind]);

            res=1;
        }
        else if (! wcslen(argv[woptind]))
        {
            append_format(*out_err, _(L"%ls: No function name given\n"), argv[0]);
            res=1;
        }
        else
        {

            name = argv[woptind++];

            if (named_arguments.get())
            {
                while (woptind < argc)
                {
                    if (wcsvarname(argv[woptind]))
                    {
                        append_format(*out_err,
                                      _(L"%ls: Invalid variable name '%ls'\n"),
                                      argv[0],
                                      argv[woptind]);
                        res = STATUS_BUILTIN_ERROR;
                        break;
                    }

                    named_arguments->push_back(argv[woptind++]);
                }
            }
            else if (woptind != argc)
            {
                append_format(*out_err,
                              _(L"%ls: Expected one argument, got %d\n"),
                              argv[0],
                              argc);
                res=1;

            }
        }
    }

    if (res)
    {
        builtin_print_help(parser, argv[0], *out_err);
    }
    else
    {
        function_data_t d;

        d.name = name;
        if (desc)
            d.description = desc;
        d.events.swap(events);
        d.shadows = shadows;
        if (named_arguments.get())
            d.named_arguments.swap(*named_arguments);

        for (size_t i=0; i<d.events.size(); i++)
        {
            event_t &e = d.events.at(i);
            e.function_name = d.name;
        }

        d.definition = contents.c_str();

        function_add(d, parser, definition_line_offset);
        
        // Handle wrap targets
        for (size_t w=0; w < wrap_targets.size(); w++)
        {
            complete_add_wrapper(name, wrap_targets.at(w));
        }
    }

    return res;
}

/**
   The random builtin. For generating random numbers.
*/
static int builtin_random(parser_t &parser, wchar_t **argv)
{
    static int seeded=0;
    static struct drand48_data seed_buffer;

    int argc = builtin_count_args(argv);

    woptind=0;

    static const struct woption
            long_options[] =
    {
        {
            L"help", no_argument, 0, 'h'
        }
        ,
        {
            0, 0, 0, 0
        }
    }
    ;

    while (1)
    {
        int opt_index = 0;

        int opt = wgetopt_long(argc,
                               argv,
                               L"h",
                               long_options,
                               &opt_index);
        if (opt == -1)
            break;

        switch (opt)
        {
            case 0:
                if (long_options[opt_index].flag != 0)
                    break;
                append_format(stderr_buffer,
                              BUILTIN_ERR_UNKNOWN,
                              argv[0],
                              long_options[opt_index].name);
                builtin_print_help(parser, argv[0], stderr_buffer);

                return STATUS_BUILTIN_ERROR;

            case 'h':
                builtin_print_help(parser, argv[0], stdout_buffer);
                break;

            case '?':
                builtin_unknown_option(parser, argv[0], argv[woptind-1]);
                return STATUS_BUILTIN_ERROR;

        }

    }

    switch (argc-woptind)
    {

        case 0:
        {
            long res;

            if (!seeded)
            {
                seeded=1;
                srand48_r(time(0), &seed_buffer);
            }
            lrand48_r(&seed_buffer, &res);

            append_format(stdout_buffer, L"%ld\n", labs(res%32767));
            break;
        }

        case 1:
        {
            long foo;
            wchar_t *end=0;

            errno=0;
            foo = wcstol(argv[woptind], &end, 10);
            if (errno || *end)
            {
                append_format(stderr_buffer,
                              _(L"%ls: Seed value '%ls' is not a valid number\n"),
                              argv[0],
                              argv[woptind]);

                return STATUS_BUILTIN_ERROR;
            }
            seeded=1;
            srand48_r(foo, &seed_buffer);
            break;
        }

        default:
        {
            append_format(stderr_buffer,
                          _(L"%ls: Expected zero or one argument, got %d\n"),
                          argv[0],
                          argc-woptind);
            builtin_print_help(parser, argv[0], stderr_buffer);
            return STATUS_BUILTIN_ERROR;
        }
    }
    return STATUS_BUILTIN_OK;
}


/**
   The read builtin. Reads from stdin and stores the values in environment variables.
*/
static int builtin_read(parser_t &parser, wchar_t **argv)
{
    wcstring buff;
    int i, argc = builtin_count_args(argv);
    int place = ENV_USER;
    const wchar_t *prompt = DEFAULT_READ_PROMPT;
    const wchar_t *right_prompt = L"";
    const wchar_t *commandline = L"";
    int exit_res=STATUS_BUILTIN_OK;
    const wchar_t *mode_name = READ_MODE_NAME;
    int nchars=0;
    wchar_t *end;
    int shell = 0;
    int array = 0;
    bool split_null = false;

    woptind=0;

    while (1)
    {
        static const struct woption
                long_options[] =
        {
            {
                L"export", no_argument, 0, 'x'
            }
            ,
            {
                L"global", no_argument, 0, 'g'
            }
            ,
            {
                L"local", no_argument, 0, 'l'
            }
            ,
            {
                L"universal", no_argument, 0, 'U'
            }
            ,
            {
                L"unexport", no_argument, 0, 'u'
            }
            ,
            {
                L"prompt", required_argument, 0, 'p'
            }
            ,
            {
                L"right-prompt", required_argument, 0, 'R'
            }
            ,
            {
                L"command", required_argument, 0, 'c'
            }
            ,
            {
                L"mode-name", required_argument, 0, 'm'
            }
            ,
            {
                L"nchars", required_argument, 0, 'n'
            }
            ,
            {
                L"shell", no_argument, 0, 's'
            }
            ,
            {
                L"array", no_argument, 0, 'a'
            }
            ,
            {
                L"null", no_argument, 0, 'z'
            }
            ,
            {
                L"help", no_argument, 0, 'h'
            }
            ,
            {
                0, 0, 0, 0
            }
        }
        ;

        int opt_index = 0;

        int opt = wgetopt_long(argc,
                               argv,
                               L"xglUup:R:c:hm:n:saz",
                               long_options,
                               &opt_index);
        if (opt == -1)
            break;

        switch (opt)
        {
            case 0:
                if (long_options[opt_index].flag != 0)
                    break;
                append_format(stderr_buffer,
                              BUILTIN_ERR_UNKNOWN,
                              argv[0],
                              long_options[opt_index].name);
                builtin_print_help(parser, argv[0], stderr_buffer);

                return STATUS_BUILTIN_ERROR;

            case L'x':
                place |= ENV_EXPORT;
                break;

            case L'g':
                place |= ENV_GLOBAL;
                break;

            case L'l':
                place |= ENV_LOCAL;
                break;

            case L'U':
                place |= ENV_UNIVERSAL;
                break;

            case L'u':
                place |= ENV_UNEXPORT;
                break;

            case L'p':
                prompt = woptarg;
                break;

            case L'R':
                right_prompt = woptarg;
                break;

            case L'c':
                commandline = woptarg;
                break;

            case L'm':
                mode_name = woptarg;
                break;

            case L'n':
                errno = 0;
                nchars = fish_wcstoi(woptarg, &end, 10);
                if (errno || *end != 0)
                {
                    switch (errno)
                    {
                        case ERANGE:
                            append_format(stderr_buffer,
                                    _(L"%ls: Argument '%ls' is out of range\n"),
                                    argv[0],
                                    woptarg);
                            builtin_print_help(parser, argv[0], stderr_buffer);
                            return STATUS_BUILTIN_ERROR;

                        default:
                            append_format(stderr_buffer,
                                    _(L"%ls: Argument '%ls' must be an integer\n"),
                                    argv[0],
                                    woptarg);
                            builtin_print_help(parser, argv[0], stderr_buffer);
                            return STATUS_BUILTIN_ERROR;
                    }
                }
                break;

            case 's':
                shell = 1;
                break;

            case 'a':
                array = 1;
                break;

            case L'z':
                split_null = true;
                break;

            case 'h':
                builtin_print_help(parser, argv[0], stdout_buffer);
                return STATUS_BUILTIN_OK;

            case L'?':
                builtin_unknown_option(parser, argv[0], argv[woptind-1]);
                return STATUS_BUILTIN_ERROR;
        }

    }

    if ((place & ENV_UNEXPORT) && (place & ENV_EXPORT))
    {
        append_format(stderr_buffer,
                      BUILTIN_ERR_EXPUNEXP,
                      argv[0]);


        builtin_print_help(parser, argv[0], stderr_buffer);
        return STATUS_BUILTIN_ERROR;
    }

    if ((place&ENV_LOCAL?1:0) + (place & ENV_GLOBAL?1:0) + (place & ENV_UNIVERSAL?1:0) > 1)
    {
        append_format(stderr_buffer,
                      BUILTIN_ERR_GLOCAL,
                      argv[0]);
        builtin_print_help(parser, argv[0], stderr_buffer);

        return STATUS_BUILTIN_ERROR;
    }

    if (array && woptind+1 != argc)
    {
        append_format(stderr_buffer, _(L"%ls: --array option requires a single variable name.\n"), argv[0]);
        builtin_print_help(parser, argv[0], stderr_buffer);

        return STATUS_BUILTIN_ERROR;
    }

    /*
      Verify all variable names
    */
    for (i=woptind; i<argc; i++)
    {
        wchar_t *src;

        if (!wcslen(argv[i]))
        {
            append_format(stderr_buffer, BUILTIN_ERR_VARNAME_ZERO, argv[0]);
            return STATUS_BUILTIN_ERROR;
        }

        for (src=argv[i]; *src; src++)
        {
            if ((!iswalnum(*src)) && (*src != L'_'))
            {
                append_format(stderr_buffer, BUILTIN_ERR_VARCHAR, argv[0], *src);
                builtin_print_help(parser, argv[0], stderr_buffer);
                return STATUS_BUILTIN_ERROR;
            }
        }

    }

    /*
      The call to reader_readline may change woptind, so we save it away here
    */
    i=woptind;

    /*
      Check if we should read interactively using \c reader_readline()
    */
    if (isatty(0) && builtin_stdin == 0 && !split_null)
    {
        const wchar_t *line;

        reader_push(mode_name);
        reader_set_left_prompt(prompt);
        reader_set_right_prompt(right_prompt);
        if (shell)
        {
            reader_set_complete_function(&complete);
            reader_set_highlight_function(&highlight_shell);
            reader_set_test_function(&reader_shell_test);
        }
        /* No autosuggestions or abbreviations in builtin_read */
        reader_set_allow_autosuggesting(false);
        reader_set_expand_abbreviations(false);
        reader_set_exit_on_interrupt(true);

        reader_set_buffer(commandline, wcslen(commandline));
        proc_push_interactive(1);

        event_fire_generic(L"fish_prompt");
        line = reader_readline(nchars);
        proc_pop_interactive();
        if (line)
        {
            if (0 < nchars && nchars < wcslen(line))
            {
                // line may be longer than nchars if a keybinding used `commandline -i`
                // note: we're deliberately throwing away the tail of the commandline.
                // It shouldn't be unread because it was produced with `commandline -i`,
                // not typed.
                buff = wcstring(line, nchars);
            }
            else
            {
                buff = wcstring(line);
            }
        }
        else
        {
            exit_res = STATUS_BUILTIN_ERROR;
        }
        reader_pop();
    }
    else
    {
        int eof=0;

        buff.clear();

        while (1)
        {
            int finished=0;

            wchar_t res=0;
            mbstate_t state = {};

            while (!finished)
            {
                char b;
                if (read_blocked(builtin_stdin, &b, 1) <= 0)
                {
                    eof=1;
                    break;
                }

                size_t sz = mbrtowc(&res, &b, 1, &state);

                switch (sz)
                {
                    case (size_t)(-1):
                        memset(&state, '\0', sizeof(state));
                        break;

                    case (size_t)(-2):
                        break;
                    case 0:
                        finished = 1;
                        break;

                    default:
                        finished=1;
                        break;

                }
            }

            if (eof)
                break;

            if (!split_null && res == L'\n')
                break;

            if (split_null && res == L'\0')
                break;

            buff.push_back(res);

            if (0 < nchars && (size_t)nchars <= buff.size())
            {
                break;
            }
        }

        if (buff.empty() && eof)
        {
            exit_res = 1;
        }
    }

    if (i != argc && !exit_res)
    {
        env_var_t ifs = env_get_string(L"IFS");
        if (ifs.missing_or_empty())
        {
            /* Every character is a separate token */
            size_t bufflen = buff.size();
            if (array)
            {
                if (bufflen > 0)
                {
                    wcstring chars(bufflen+(bufflen-1), ARRAY_SEP);
                    wcstring::iterator out = chars.begin();
                    for (wcstring::const_iterator it = buff.begin(), end = buff.end(); it != end; ++it)
                    {
                        *out = *it;
                        out += 2;
                    }
                    env_set(argv[i], chars.c_str(), place);
                }
                else
                {
                    env_set(argv[i], NULL, place);
                }
            }
            else
            {
                size_t j = 0;
                for (; i+1 < argc; ++i)
                {
                    if (j < bufflen)
                    {
                        wchar_t buffer[2] = {buff[j++], 0};
                        env_set(argv[i], buffer, place);
                    }
                    else
                    {
                        env_set(argv[i], L"", place);
                    }
                }
                if (i < argc) env_set(argv[i], &buff[j], place);
            }
        }
        else if (array)
        {
            wcstring tokens;
            tokens.reserve(buff.size());
            bool empty = true;

            for (wcstring_range loc = wcstring_tok(buff, ifs); loc.first != wcstring::npos; loc = wcstring_tok(buff, ifs, loc))
            {
                if (!empty) tokens.push_back(ARRAY_SEP);
                tokens.append(buff, loc.first, loc.second);
                empty = false;
            }
            env_set(argv[i], empty ? NULL : tokens.c_str(), place);
        }
        else
        {
            wcstring_range loc = wcstring_range(0,0);

            while (i<argc)
            {
                loc = wcstring_tok(buff, (i+1<argc) ? ifs : L"", loc);
                env_set(argv[i], loc.first == wcstring::npos ? L"" : &buff.c_str()[loc.first], place);

                ++i;
            }

        }
    }

    return exit_res;
}

/**
   The status builtin. Gives various status information on fish.
*/
static int builtin_status(parser_t &parser, wchar_t **argv)
{

    enum
    {
        NORMAL,
        IS_SUBST,
        IS_BLOCK,
        IS_INTERACTIVE,
        IS_LOGIN,
        IS_FULL_JOB_CONTROL,
        IS_INTERACTIVE_JOB_CONTROL,
        IS_NO_JOB_CONTROL,
        STACK_TRACE,
        DONE,
        CURRENT_FILENAME,
        CURRENT_LINE_NUMBER
    }
    ;

    int mode = NORMAL;

    int argc = builtin_count_args(argv);
    int res=STATUS_BUILTIN_OK;

    woptind=0;


    const struct woption
            long_options[] =
    {
        {
            L"help", no_argument, 0, 'h'
        }
        ,
        {
            L"is-command-substitution", no_argument, 0, 'c'
        }
        ,
        {
            L"is-block", no_argument, 0, 'b'
        }
        ,
        {
            L"is-interactive", no_argument, 0, 'i'
        }
        ,
        {
            L"is-login", no_argument, 0, 'l'
        }
        ,
        {
            L"is-full-job-control", no_argument, &mode, IS_FULL_JOB_CONTROL
        }
        ,
        {
            L"is-interactive-job-control", no_argument, &mode, IS_INTERACTIVE_JOB_CONTROL
        }
        ,
        {
            L"is-no-job-control", no_argument, &mode, IS_NO_JOB_CONTROL
        }
        ,
        {
            L"current-filename", no_argument, 0, 'f'
        }
        ,
        {
            L"current-line-number", no_argument, 0, 'n'
        }
        ,
        {
            L"job-control", required_argument, 0, 'j'
        }
        ,
        {
            L"print-stack-trace", no_argument, 0, 't'
        }
        ,
        {
            0, 0, 0, 0
        }
    }
    ;

    while (1)
    {
        int opt_index = 0;

        int opt = wgetopt_long(argc,
                               argv,
                               L":cbilfnhj:t",
                               long_options,
                               &opt_index);
        if (opt == -1)
            break;

        switch (opt)
        {
            case 0:
                if (long_options[opt_index].flag != 0)
                    break;
                append_format(stderr_buffer,
                              BUILTIN_ERR_UNKNOWN,
                              argv[0],
                              long_options[opt_index].name);
                builtin_print_help(parser, argv[0], stderr_buffer);
                return STATUS_BUILTIN_ERROR;

            case 'c':
                mode = IS_SUBST;
                break;

            case 'b':
                mode = IS_BLOCK;
                break;

            case 'i':
                mode = IS_INTERACTIVE;
                break;

            case 'l':
                mode = IS_LOGIN;
                break;

            case 'f':
                mode = CURRENT_FILENAME;
                break;

            case 'n':
                mode = CURRENT_LINE_NUMBER;
                break;

            case 'h':
                builtin_print_help(parser, argv[0], stdout_buffer);
                return STATUS_BUILTIN_OK;

            case 'j':
                if (wcscmp(woptarg, L"full") == 0)
                    job_control_mode = JOB_CONTROL_ALL;
                else if (wcscmp(woptarg, L"interactive") == 0)
                    job_control_mode = JOB_CONTROL_INTERACTIVE;
                else if (wcscmp(woptarg, L"none") == 0)
                    job_control_mode = JOB_CONTROL_NONE;
                else
                {
                    append_format(stderr_buffer,
                                  L"%ls: Invalid job control mode '%ls'\n",
                                  L"status", woptarg);
                    res = 1;
                }
                mode = DONE;
                break;

            case 't':
                mode = STACK_TRACE;
                break;


            case ':':
                builtin_missing_argument(parser, argv[0], argv[woptind-1]);
                return STATUS_BUILTIN_ERROR;

            case '?':
                builtin_unknown_option(parser, argv[0], argv[woptind-1]);
                return STATUS_BUILTIN_ERROR;

        }

    }

    if (!res)
    {

        switch (mode)
        {
            case CURRENT_FILENAME:
            {
                const wchar_t *fn = parser.current_filename();

                if (!fn)
                    fn = _(L"Standard input");

                append_format(stdout_buffer, L"%ls\n", fn);

                break;
            }

            case CURRENT_LINE_NUMBER:
            {
                append_format(stdout_buffer, L"%d\n", parser.get_lineno());
                break;
            }

            case IS_INTERACTIVE:
                return !is_interactive_session;

            case IS_SUBST:
                return !is_subshell;

            case IS_BLOCK:
                return !is_block;

            case IS_LOGIN:
                return !is_login;

            case IS_FULL_JOB_CONTROL:
                return job_control_mode != JOB_CONTROL_ALL;

            case IS_INTERACTIVE_JOB_CONTROL:
                return job_control_mode != JOB_CONTROL_INTERACTIVE;

            case IS_NO_JOB_CONTROL:
                return job_control_mode != JOB_CONTROL_NONE;

            case STACK_TRACE:
            {
                parser.stack_trace(0, stdout_buffer);
                break;
            }

            case NORMAL:
            {
                if (is_login)
                    append_format(stdout_buffer, _(L"This is a login shell\n"));
                else
                    append_format(stdout_buffer, _(L"This is not a login shell\n"));

                append_format(stdout_buffer, _(L"Job control: %ls\n"),
                              job_control_mode==JOB_CONTROL_INTERACTIVE?_(L"Only on interactive jobs"):
                              (job_control_mode==JOB_CONTROL_NONE ? _(L"Never") : _(L"Always")));

                parser.stack_trace(0, stdout_buffer);
                break;
            }
        }
    }

    return res;
}


/**
   The exit builtin. Calls reader_exit to exit and returns the value specified.
*/
static int builtin_exit(parser_t &parser, wchar_t **argv)
{
    int argc = builtin_count_args(argv);

    long ec=0;
    switch (argc)
    {
        case 1:
        {
            ec = proc_get_last_status();
            break;
        }

        case 2:
        {
            wchar_t *end;
            errno = 0;
            ec = wcstol(argv[1],&end,10);
            if (errno || *end != 0)
            {
                append_format(stderr_buffer,
                              _(L"%ls: Argument '%ls' must be an integer\n"),
                              argv[0],
                              argv[1]);
                builtin_print_help(parser, argv[0], stderr_buffer);
                return STATUS_BUILTIN_ERROR;
            }
            break;
        }

        default:
        {
            append_format(stderr_buffer,
                          BUILTIN_ERR_TOO_MANY_ARGUMENTS,
                          argv[0]);

            builtin_print_help(parser, argv[0], stderr_buffer);
            return STATUS_BUILTIN_ERROR;
        }

    }
    reader_exit(1, 0);
    return (int)ec;
}

/**
   The cd builtin. Changes the current directory to the one specified
   or to $HOME if none is specified. The directory can be relative to
   any directory in the CDPATH variable.
*/
static int builtin_cd(parser_t &parser, wchar_t **argv)
{
    env_var_t dir_in;
    wcstring dir;
    int res=STATUS_BUILTIN_OK;


    if (argv[1] == NULL)
    {
        dir_in = env_get_string(L"HOME");
        if (dir_in.missing_or_empty())
        {
            append_format(stderr_buffer,
                          _(L"%ls: Could not find home directory\n"),
                          argv[0]);
        }
    }
    else
    {
        dir_in = argv[1];
    }

    bool got_cd_path = false;
    if (! dir_in.missing())
    {
        got_cd_path = path_get_cdpath(dir_in, &dir);
    }

    if (!got_cd_path)
    {
        if (errno == ENOTDIR)
        {
            append_format(stderr_buffer,
                          _(L"%ls: '%ls' is not a directory\n"),
                          argv[0],
                          dir_in.c_str());
        }
        else if (errno == ENOENT)
        {
            append_format(stderr_buffer,
                          _(L"%ls: The directory '%ls' does not exist\n"),
                          argv[0],
                          dir_in.c_str());
        }
        else if (errno == EROTTEN)
        {
            append_format(stderr_buffer,
                          _(L"%ls: '%ls' is a rotten symlink\n"),
                          argv[0],
                          dir_in.c_str());

        }
        else
        {
            append_format(stderr_buffer,
                          _(L"%ls: Unknown error trying to locate directory '%ls'\n"),
                          argv[0],
                          dir_in.c_str());

        }


        if (!get_is_interactive())
        {
            stderr_buffer.append(parser.current_line());
        }

        res = 1;
    }
    else if (wchdir(dir) != 0)
    {
        struct stat buffer;
        int status;

        status = wstat(dir, &buffer);
        if (!status && S_ISDIR(buffer.st_mode))
        {
            append_format(stderr_buffer,
                          _(L"%ls: Permission denied: '%ls'\n"),
                          argv[0],
                          dir.c_str());

        }
        else
        {

            append_format(stderr_buffer,
                          _(L"%ls: '%ls' is not a directory\n"),
                          argv[0],
                          dir.c_str());
        }

        if (!get_is_interactive())
        {
            stderr_buffer.append(parser.current_line());
        }

        res = 1;
    }
    else if (!env_set_pwd())
    {
        res=1;
        append_format(stderr_buffer, _(L"%ls: Could not set PWD variable\n"), argv[0]);
    }

    return res;
}

/**
   Implementation of the builtin count command, used to count the
   number of arguments sent to it.
 */
static int builtin_count(parser_t &parser, wchar_t ** argv)
{
    int argc;
    argc = builtin_count_args(argv);
    append_format(stdout_buffer, L"%d\n", argc-1);
    return !(argc-1);
}

/**
   Implementation of the builtin contains command, used to check if a
   specified string is part of a list.
 */
static int builtin_contains(parser_t &parser, wchar_t ** argv)
{
    int argc;
    argc = builtin_count_args(argv);
    wchar_t *needle;
    bool should_output_index = false;

    woptind=0;

    const struct woption long_options[] =
    {
        { L"help", no_argument, 0, 'h' } ,
        { L"index", no_argument, 0, 'i' },
        { 0, 0, 0, 0 }
    };

    while (1)
    {
        int opt_index = 0;

        int opt = wgetopt_long(argc,
                               argv,
                               L"+hi",
                               long_options,
                               &opt_index);
        if (opt == -1)
            break;

        switch (opt)
        {
            case 0:
                assert(opt_index >= 0 && (size_t)opt_index < sizeof long_options / sizeof *long_options);
                if (long_options[opt_index].flag != 0)
                    break;
                append_format(stderr_buffer,
                              BUILTIN_ERR_UNKNOWN,
                              argv[0],
                              long_options[opt_index].name);
                builtin_print_help(parser, argv[0], stderr_buffer);
                return STATUS_BUILTIN_ERROR;


            case 'h':
                builtin_print_help(parser, argv[0], stdout_buffer);
                return STATUS_BUILTIN_OK;


            case ':':
                builtin_missing_argument(parser, argv[0], argv[woptind-1]);
                return STATUS_BUILTIN_ERROR;

            case '?':
                builtin_unknown_option(parser, argv[0], argv[woptind-1]);
                return STATUS_BUILTIN_ERROR;

            case 'i':
                should_output_index = true;
                break;
        }

    }

    needle = argv[woptind];
    if (!needle)
    {
        append_format(stderr_buffer, _(L"%ls: Key not specified\n"), argv[0]);
    }


    for (int i=woptind+1; i<argc; i++)
    {

        if (!wcscmp(needle, argv[i]))
        {
            if (should_output_index) append_format(stdout_buffer, L"%d\n", i-woptind);
            return 0;
        }
    }
    return 1;

}


/**
   The  . (dot) builtin, sometimes called source. Evaluates the contents of a file.
*/
static int builtin_source(parser_t &parser, wchar_t ** argv)
{
    ASSERT_IS_MAIN_THREAD();
    int fd;
    int res = STATUS_BUILTIN_OK;
    struct stat buf;
    int argc;

    argc = builtin_count_args(argv);

    const wchar_t *fn, *fn_intern;

    if (argc < 2 || (wcscmp(argv[1], L"-") == 0))
    {
        fn = L"-";
        fn_intern = fn;
        fd = dup(builtin_stdin);
    }
    else
    {

        if ((fd = wopen_cloexec(argv[1], O_RDONLY)) == -1)
        {
            append_format(stderr_buffer, _(L"%ls: Error encountered while sourcing file '%ls':\n"), argv[0], argv[1]);
            builtin_wperror(L"source");
            return STATUS_BUILTIN_ERROR;
        }

        if (fstat(fd, &buf) == -1)
        {
            close(fd);
            append_format(stderr_buffer, _(L"%ls: Error encountered while sourcing file '%ls':\n"), argv[0], argv[1]);
            builtin_wperror(L"source");
            return STATUS_BUILTIN_ERROR;
        }

        if (!S_ISREG(buf.st_mode))
        {
            close(fd);
            append_format(stderr_buffer, _(L"%ls: '%ls' is not a file\n"), argv[0], argv[1]);
            return STATUS_BUILTIN_ERROR;
        }

        fn_intern = intern(argv[1]);
    }

    parser.push_block(new source_block_t(fn_intern));
    reader_push_current_filename(fn_intern);

    parse_util_set_argv((argc>2)?(argv+2):(argv+1), wcstring_list_t());

    res = reader_read(fd, real_io ? *real_io : io_chain_t());

    parser.pop_block();

    if (res)
    {
        append_format(stderr_buffer,
                      _(L"%ls: Error while reading file '%ls'\n"),
                      argv[0],
                      fn_intern == intern_static(L"-") ? L"<stdin>" : fn_intern);
    }
    else
    {
        res = proc_get_last_status();
    }

    /*
      Do not close fd after calling reader_read. reader_read
      automatically closes it before calling eval.
    */

    reader_pop_current_filename();

    return res;
}

/**
   Make the specified job the first job of the job list. Moving jobs
   around in the list makes the list reflect the order in which the
   jobs were used.
*/
static void make_first(job_t *j)
{
    job_promote(j);
}


/**
   Builtin for putting a job in the foreground
*/
static int builtin_fg(parser_t &parser, wchar_t **argv)
{
    job_t *j=NULL;

    if (argv[1] == 0)
    {
        /*
          Select last constructed job (I.e. first job in the job que)
          that is possible to put in the foreground
        */

        job_iterator_t jobs;
        while ((j = jobs.next()))
        {
            if (job_get_flag(j, JOB_CONSTRUCTED) && (!job_is_completed(j)) &&
                    ((job_is_stopped(j) || (!job_get_flag(j, JOB_FOREGROUND))) && job_get_flag(j, JOB_CONTROL)))
            {
                break;
            }
        }
        if (!j)
        {
            append_format(stderr_buffer,
                          _(L"%ls: There are no suitable jobs\n"),
                          argv[0]);
            builtin_print_help(parser, argv[0], stderr_buffer);
        }
    }
    else if (argv[2] != 0)
    {
        /*
          Specifying what more than one job to put to the foreground
          is a syntax error, we still try to locate the job argv[1],
          since we want to know if this is an ambigous job
          specification or if this is an malformed job id
        */
        wchar_t *endptr;
        int pid;
        int found_job = 0;

        errno = 0;
        pid = fish_wcstoi(argv[1], &endptr, 10);
        if (!(*endptr || errno))
        {
            j = job_get_from_pid(pid);
            if (j)
                found_job = 1;
        }

        if (found_job)
        {
            append_format(stderr_buffer,
                          _(L"%ls: Ambiguous job\n"),
                          argv[0]);
        }
        else
        {
            append_format(stderr_buffer,
                          _(L"%ls: '%ls' is not a job\n"),
                          argv[0],
                          argv[1]);
        }

        builtin_print_help(parser, argv[0], stderr_buffer);

        j=0;

    }
    else
    {
        wchar_t *end;
        int pid;
        errno = 0;
        pid = abs(fish_wcstoi(argv[1], &end, 10));

        if (*end || errno)
        {
            append_format(stderr_buffer,
                          BUILTIN_ERR_NOT_NUMBER,
                          argv[0],
                          argv[1]);
            builtin_print_help(parser, argv[0], stderr_buffer);
        }
        else
        {
            j = job_get_from_pid(pid);
            if (!j || !job_get_flag(j, JOB_CONSTRUCTED) || job_is_completed(j))
            {
                append_format(stderr_buffer,
                              _(L"%ls: No suitable job: %d\n"),
                              argv[0],
                              pid);
                builtin_print_help(parser, argv[0], stderr_buffer);
                j=0;
            }
            else if (!job_get_flag(j, JOB_CONTROL))
            {
                append_format(stderr_buffer,
                              _(L"%ls: Can't put job %d, '%ls' to foreground because it is not under job control\n"),
                              argv[0],
                              pid,
                              j->command_wcstr());
                builtin_print_help(parser, argv[0], stderr_buffer);
                j=0;
            }
        }
    }

    if (j)
    {
        if (builtin_err_redirect)
        {
            append_format(stderr_buffer,
                          FG_MSG,
                          j->job_id,
                          j->command_wcstr());
        }
        else
        {
            /*
              If we aren't redirecting, send output to real stderr,
              since stuff in sb_err won't get printed until the
              command finishes.
            */
            fwprintf(stderr,
                     FG_MSG,
                     j->job_id,
                     j->command_wcstr());
        }

        const wcstring ft = tok_first(j->command_wcstr());
        if (! ft.empty())
            env_set(L"_", ft.c_str(), ENV_EXPORT);
        reader_write_title(j->command());

        make_first(j);
        job_set_flag(j, JOB_FOREGROUND, 1);

        job_continue(j, job_is_stopped(j));
    }
    return j != 0;
}

/**
   Helper function for builtin_bg()
*/
static int send_to_bg(parser_t &parser, job_t *j, const wchar_t *name)
{
    if (j == 0)
    {
        append_format(stderr_buffer,
                      _(L"%ls: Unknown job '%ls'\n"),
                      L"bg",
                      name);
        builtin_print_help(parser, L"bg", stderr_buffer);
        return STATUS_BUILTIN_ERROR;
    }
    else if (!job_get_flag(j, JOB_CONTROL))
    {
        append_format(stderr_buffer,
                      _(L"%ls: Can't put job %d, '%ls' to background because it is not under job control\n"),
                      L"bg",
                      j->job_id,
                      j->command_wcstr());
        builtin_print_help(parser, L"bg", stderr_buffer);
        return STATUS_BUILTIN_ERROR;
    }
    else
    {
        append_format(stderr_buffer,
                      _(L"Send job %d '%ls' to background\n"),
                      j->job_id,
                      j->command_wcstr());
    }
    make_first(j);
    job_set_flag(j, JOB_FOREGROUND, 0);
    job_continue(j, job_is_stopped(j));
    return STATUS_BUILTIN_OK;
}


/**
   Builtin for putting a job in the background
*/
static int builtin_bg(parser_t &parser, wchar_t **argv)
{
    int res = STATUS_BUILTIN_OK;

    if (argv[1] == 0)
    {
        job_t *j;
        job_iterator_t jobs;
        while ((j = jobs.next()))
        {
            if (job_is_stopped(j) && job_get_flag(j, JOB_CONTROL) && (!job_is_completed(j)))
            {
                break;
            }
        }

        if (!j)
        {
            append_format(stderr_buffer,
                          _(L"%ls: There are no suitable jobs\n"),
                          argv[0]);
            res = 1;
        }
        else
        {
            res = send_to_bg(parser, j, _(L"(default)"));
        }
    }
    else
    {
        wchar_t *end;
        int i;
        int pid;
        int err = 0;

        for (i=1; argv[i]; i++)
        {
            errno=0;
            pid = fish_wcstoi(argv[i], &end, 10);
            if (errno || pid < 0 || *end || !job_get_from_pid(pid))
            {
                append_format(stderr_buffer,
                              _(L"%ls: '%ls' is not a job\n"),
                              argv[0],
                              argv[i]);
                err = 1;
                break;
            }
        }

        if (!err)
        {
            for (i=1; !res && argv[i]; i++)
            {
                pid = fish_wcstoi(argv[i], 0, 10);
                res |= send_to_bg(parser, job_get_from_pid(pid), *argv);
            }
        }
    }

    return res;
}


/**
   This function handles both the 'continue' and the 'break' builtins
   that are used for loop control.
*/
static int builtin_break_continue(parser_t &parser, wchar_t **argv)
{
    int is_break = (wcscmp(argv[0],L"break")==0);
    int argc = builtin_count_args(argv);


    if (argc != 1)
    {
        append_format(stderr_buffer,
                      BUILTIN_ERR_UNKNOWN,
                      argv[0],
                      argv[1]);

        builtin_print_help(parser, argv[0], stderr_buffer);
        return STATUS_BUILTIN_ERROR;
    }

    /* Find the index of the enclosing for or while loop. Recall that incrementing loop_idx goes 'up' to outer blocks */
    size_t loop_idx;
    for (loop_idx = 0; loop_idx < parser.block_count(); loop_idx++)
    {
        const block_t *b = parser.block_at_index(loop_idx);
        if (b->type() == WHILE || b->type() == FOR)
            break;
    }

    if (loop_idx >= parser.block_count())
    {
        append_format(stderr_buffer,
                      _(L"%ls: Not inside of loop\n"),
                      argv[0]);
        builtin_print_help(parser, argv[0], stderr_buffer);
        return STATUS_BUILTIN_ERROR;
    }

    /* Skip blocks interior to the loop  */
    size_t block_idx = loop_idx;
    while (block_idx--)
    {
        parser.block_at_index(block_idx)->skip = true;
    }

    /* Skip the loop itself */
    block_t *loop_block = parser.block_at_index(loop_idx);
    loop_block->skip = true;
    loop_block->loop_status = is_break ? LOOP_BREAK : LOOP_CONTINUE;
    return STATUS_BUILTIN_OK;
}

/**
   Implementation of the builtin breakpoint command, used to launch the
   interactive debugger.
 */

static int builtin_breakpoint(parser_t &parser, wchar_t **argv)
{
    parser.push_block(new breakpoint_block_t());

    reader_read(STDIN_FILENO, real_io ? *real_io : io_chain_t());

    parser.pop_block();

    return proc_get_last_status();
}


/**
   Function for handling the \c return builtin
*/
static int builtin_return(parser_t &parser, wchar_t **argv)
{
    int argc = builtin_count_args(argv);
    int status = proc_get_last_status();

    switch (argc)
    {
        case 1:
            break;
        case 2:
        {
            wchar_t *end;
            errno = 0;
            status = fish_wcstoi(argv[1],&end,10);
            if (errno || *end != 0)
            {
                append_format(stderr_buffer,
                              _(L"%ls: Argument '%ls' must be an integer\n"),
                              argv[0],
                              argv[1]);
                builtin_print_help(parser, argv[0], stderr_buffer);
                return STATUS_BUILTIN_ERROR;
            }
            break;
        }
        default:
            append_format(stderr_buffer,
                          _(L"%ls: Too many arguments\n"),
                          argv[0]);
            builtin_print_help(parser, argv[0], stderr_buffer);
            return STATUS_BUILTIN_ERROR;
    }

    /* Find the function block */
    size_t function_block_idx;
    for (function_block_idx = 0; function_block_idx < parser.block_count(); function_block_idx++)
    {
        const block_t *b = parser.block_at_index(function_block_idx);
        if (b->type() == FUNCTION_CALL || b->type() == FUNCTION_CALL_NO_SHADOW)
            break;
    }

    if (function_block_idx >= parser.block_count())
    {
        append_format(stderr_buffer,
                      _(L"%ls: Not inside of function\n"),
                      argv[0]);
        builtin_print_help(parser, argv[0], stderr_buffer);
        return STATUS_BUILTIN_ERROR;
    }

    /* Skip everything up to (and then including) the function block */
    for (size_t i=0; i < function_block_idx; i++)
    {
        block_t *b = parser.block_at_index(i);
        b->skip = true;
    }
    parser.block_at_index(function_block_idx)->skip = true;
    return status;
}

/**
   History of commands executed by user
*/
static int builtin_history(parser_t &parser, wchar_t **argv)
{
    int argc = builtin_count_args(argv);

    bool search_history = false;
    bool delete_item = false;
    bool search_prefix = false;
    bool save_history = false;
    bool clear_history = false;
    bool merge_history = false;

    static const struct woption long_options[] =
    {
        { L"prefix", no_argument, 0, 'p' },
        { L"delete", no_argument, 0, 'd' },
        { L"search", no_argument, 0, 's' },
        { L"contains", no_argument, 0, 'c' },
        { L"save", no_argument, 0, 'v' },
        { L"clear", no_argument, 0, 'l' },
        { L"merge", no_argument, 0, 'm' },
        { L"help", no_argument, 0, 'h' },
        { 0, 0, 0, 0 }
    };

    int opt = 0;
    int opt_index = 0;
    woptind = 0;
    history_t *history = reader_get_history();

    /* Use the default history if we have none (which happens if invoked non-interactively, e.g. from webconfig.py */
    if (! history)
        history = &history_t::history_with_name(L"fish");

    while ((opt = wgetopt_long_only(argc, argv, L"pdscvl", long_options, &opt_index)) != EOF)
    {
        switch (opt)
        {
            case 'p':
                search_prefix = true;
                break;
            case 'd':
                delete_item = true;
                break;
            case 's':
                search_history = true;
                break;
            case 'c':
                break;
            case 'v':
                save_history = true;
                break;
            case 'l':
                clear_history = true;
                break;
            case 'm':
                merge_history = true;
                break;
            case 'h':
                builtin_print_help(parser, argv[0], stdout_buffer);
                return STATUS_BUILTIN_OK;
                break;
            case '?':
                append_format(stderr_buffer, BUILTIN_ERR_UNKNOWN, argv[0], argv[woptind-1]);
                return STATUS_BUILTIN_ERROR;
                break;
            default:
                append_format(stderr_buffer, BUILTIN_ERR_UNKNOWN, argv[0], argv[woptind-1]);
                return STATUS_BUILTIN_ERROR;
        }
    }

    /* Everything after is an argument */
    const wcstring_list_t args(argv + woptind, argv + argc);

    if (argc == 1)
    {
        wcstring full_history;
        history->get_string_representation(&full_history, wcstring(L"\n"));
        stdout_buffer.append(full_history);
        stdout_buffer.push_back('\n');
        return STATUS_BUILTIN_OK;
    }

    if (merge_history)
    {
        history->incorporate_external_changes();
    }

    if (search_history)
    {
        int res = STATUS_BUILTIN_ERROR;
        for (wcstring_list_t::const_iterator iter = args.begin(); iter != args.end(); ++iter)
        {
            const wcstring &search_string = *iter;
            if (search_string.empty())
            {
                append_format(stderr_buffer, BUILTIN_ERR_COMBO2, argv[0], L"Use --search with either --contains or --prefix");
                return res;
            }

            history_search_t searcher = history_search_t(*history, search_string, search_prefix?HISTORY_SEARCH_TYPE_PREFIX:HISTORY_SEARCH_TYPE_CONTAINS);
            while (searcher.go_backwards())
            {
                stdout_buffer.append(searcher.current_string());
                stdout_buffer.append(L"\n");
                res = STATUS_BUILTIN_OK;
            }
        }
        return res;
    }

    if (delete_item)
    {
        for (wcstring_list_t::const_iterator iter = args.begin(); iter != args.end(); ++iter)
        {
            wcstring delete_string = *iter;
            if (delete_string[0] == '"' && delete_string[delete_string.length() - 1] == '"')
                delete_string = delete_string.substr(1, delete_string.length() - 2);

            history->remove(delete_string);
        }
        return STATUS_BUILTIN_OK;
    }

    if (save_history)
    {
        history->save();
        return STATUS_BUILTIN_OK;
    }

    if (clear_history)
    {
        history->clear();
        history->save();
        return STATUS_BUILTIN_OK;
    }

    return STATUS_BUILTIN_ERROR;
}

int builtin_parse(parser_t &parser, wchar_t **argv)
{
    struct sigaction act;
    sigemptyset(& act.sa_mask);
    act.sa_flags=0;
    act.sa_handler=SIG_DFL;
    sigaction(SIGINT, &act, 0);

    std::vector<char> txt;
    for (;;)
    {
        char buff[256];
        ssize_t amt = read_loop(builtin_stdin, buff, sizeof buff);
        if (amt <= 0) break;
        txt.insert(txt.end(), buff, buff + amt);
    }
    if (! txt.empty())
    {
        const wcstring src = str2wcstring(&txt.at(0), txt.size());
        parse_node_tree_t parse_tree;
        parse_error_list_t errors;
        bool success = parse_tree_from_string(src, parse_flag_none, &parse_tree, &errors);
        if (! success)
        {
            stdout_buffer.append(L"Parsing failed:\n");
            for (size_t i=0; i < errors.size(); i++)
            {
                stdout_buffer.append(errors.at(i).describe(src));
                stdout_buffer.push_back(L'\n');
            }

            stdout_buffer.append(L"(Reparsed with continue after error)\n");
            parse_tree.clear();
            errors.clear();
            parse_tree_from_string(src, parse_flag_continue_after_error, &parse_tree, &errors);
        }
        const wcstring dump = parse_dump_tree(parse_tree, src);
        stdout_buffer.append(dump);
    }
    return STATUS_BUILTIN_OK;
}

/*
  END OF BUILTIN COMMANDS
  Below are functions for handling the builtin commands.
  THESE MUST BE SORTED BY NAME! Completion lookup uses binary search.
*/

/**
   Data about all the builtin commands in fish.
   Functions that are bound to builtin_generic are handled directly by the parser.
   NOTE: These must be kept in sorted order!
*/
static const builtin_data_t builtin_datas[]=
{
    { 		L"[",  &builtin_test, N_(L"Test a condition")   },
    { 		L"__fish_parse",  &builtin_parse, N_(L"Try out the new parser")  },
    { 		L"and",  &builtin_generic, N_(L"Execute command if previous command suceeded")  },
    { 		L"begin",  &builtin_generic, N_(L"Create a block of code")   },
    { 		L"bg",  &builtin_bg, N_(L"Send job to background")   },
    { 		L"bind",  &builtin_bind, N_(L"Handle fish key bindings")  },
    { 		L"block",  &builtin_block, N_(L"Temporarily block delivery of events") },
    { 		L"break",  &builtin_break_continue, N_(L"Stop the innermost loop")   },
    { 		L"breakpoint",  &builtin_breakpoint, N_(L"Temporarily halt execution of a script and launch an interactive debug prompt")   },
    { 		L"builtin",  &builtin_builtin, N_(L"Run a builtin command instead of a function") },
    { 		L"case",  &builtin_generic, N_(L"Conditionally execute a block of commands")   },
    { 		L"cd",  &builtin_cd, N_(L"Change working directory")   },
    { 		L"command",   &builtin_command, N_(L"Run a program instead of a function or builtin")   },
    { 		L"commandline",  &builtin_commandline, N_(L"Set or get the commandline")   },
    { 		L"complete",  &builtin_complete, N_(L"Edit command specific completions")   },
    { 		L"contains",  &builtin_contains, N_(L"Search for a specified string in a list")   },
    { 		L"continue",  &builtin_break_continue, N_(L"Skip the rest of the current lap of the innermost loop")   },
    { 		L"count",  &builtin_count, N_(L"Count the number of arguments")   },
    {       L"echo",  &builtin_echo, N_(L"Print arguments") },
    { 		L"else",  &builtin_generic, N_(L"Evaluate block if condition is false")   },
    { 		L"emit",  &builtin_emit, N_(L"Emit an event") },
    { 		L"end",  &builtin_generic, N_(L"End a block of commands")   },
    { 		L"exec",  &builtin_generic, N_(L"Run command in current process")  },
    { 		L"exit",  &builtin_exit, N_(L"Exit the shell") },
    { 		L"fg",  &builtin_fg, N_(L"Send job to foreground")   },
    { 		L"for",  &builtin_generic, N_(L"Perform a set of commands multiple times")   },
    { 		L"function",  &builtin_generic, N_(L"Define a new function")   },
    { 		L"functions",  &builtin_functions, N_(L"List or remove functions")   },
    { 		L"history",  &builtin_history, N_(L"History of commands executed by user")   },
    { 		L"if",  &builtin_generic, N_(L"Evaluate block if condition is true")   },
    { 		L"jobs",  &builtin_jobs, N_(L"Print currently running jobs")   },
    { 		L"not",  &builtin_generic, N_(L"Negate exit status of job")  },
    { 		L"or",  &builtin_generic, N_(L"Execute command if previous command failed")  },
    { 		L"printf",  &builtin_printf, N_(L"Prints formatted text")  },
    { 		L"pwd",  &builtin_pwd, N_(L"Print the working directory")  },
    { 		L"random",  &builtin_random, N_(L"Generate random number")  },
    { 		L"read",  &builtin_read, N_(L"Read a line of input into variables")   },
    { 		L"return",  &builtin_return, N_(L"Stop the currently evaluated function")   },
    { 		L"set",  &builtin_set, N_(L"Handle environment variables")   },
    { 		L"set_color",  &builtin_set_color, N_(L"Set the terminal color")   },
    { 		L"source",  &builtin_source, N_(L"Evaluate contents of file")   },
    { 		L"status",  &builtin_status, N_(L"Return status information about fish")  },
    { 		L"switch",  &builtin_generic, N_(L"Conditionally execute a block of commands")   },
    { 		L"test",  &builtin_test, N_(L"Test a condition")   },
    { 		L"ulimit",  &builtin_ulimit, N_(L"Set or get the shells resource usage limits")  },
    { 		L"while",  &builtin_generic, N_(L"Perform a command multiple times")   }
};

#define BUILTIN_COUNT (sizeof builtin_datas / sizeof *builtin_datas)

static const builtin_data_t *builtin_lookup(const wcstring &name)
{
    const builtin_data_t *array_end = builtin_datas + BUILTIN_COUNT;
    const builtin_data_t *found = std::lower_bound(builtin_datas, array_end, name);
    if (found != array_end && name == found->name)
    {
        return found;
    }
    else
    {
        return NULL;
    }
}

static void docopt_experiment_init() {
    const wchar_t *jobs_desc =
    L"Usage:\n"
    L"       jobs [options] [<pid>]\n"
    L"\n"
    L"Options:\n"
    L"       -c, --command  prints the command name for each process in jobs.\n"
    L"       -g, --group  only prints the group ID of each job.\n"
    L"       -h, --help  displays a help message and exits.\n"
    L"       -l, --last  prints only the last job to be started.\n"
    L"       -p, --pid  prints the process ID for each process in all jobs.\n"
    L"Conditions:\n"
    L"       <pid>  (jobs --pid)"
    ;
    
    docopt_register_usage(L"jobs", L"default", jobs_desc, L"", NULL);
}

void builtin_init()
{

    wopterr = 0;
    for (size_t i=0; i < BUILTIN_COUNT; i++)
    {
        intern_static(builtin_datas[i].name);
    }
    
    docopt_experiment_init();
}

void builtin_destroy()
{
}

int builtin_exists(const wcstring &cmd)
{
    return !!builtin_lookup(cmd);
}

/**
   Return true if the specified builtin should handle it's own help,
   false otherwise.
*/
static int internal_help(const wchar_t *cmd)
{
    CHECK(cmd, 0);
    return contains(cmd, L"for", L"while", L"function",
                    L"if", L"end", L"switch", L"case", L"count", L"printf");
}


int builtin_run(parser_t &parser, const wchar_t * const *argv, const io_chain_t &io)
{
    int (*cmd)(parser_t &parser, const wchar_t * const *argv)=0;
    real_io = &io;

    CHECK(argv, STATUS_BUILTIN_ERROR);
    CHECK(argv[0], STATUS_BUILTIN_ERROR);

    const builtin_data_t *data = builtin_lookup(argv[0]);
    cmd = (int (*)(parser_t &parser, const wchar_t * const*))(data ? data->func : NULL);

    if (argv[1] != 0 && !internal_help(argv[0]))
    {
        if (argv[2] == 0 && (parse_util_argument_is_help(argv[1], 0)))
        {
            builtin_print_help(parser, argv[0], stdout_buffer);
            return STATUS_BUILTIN_OK;
        }
    }

    if (data != NULL)
    {
        int status;

        status = cmd(parser, argv);
        return status;

    }
    else
    {
        debug(0, UNKNOWN_BUILTIN_ERR_MSG, argv[0]);
    }
    return STATUS_BUILTIN_ERROR;
}


wcstring_list_t builtin_get_names(void)
{
    wcstring_list_t result;
    result.reserve(BUILTIN_COUNT);
    for (size_t i=0; i < BUILTIN_COUNT; i++)
    {
        result.push_back(builtin_datas[i].name);
    }
    return result;
}

void builtin_get_names(std::vector<completion_t> &list)
{
    for (size_t i=0; i < BUILTIN_COUNT; i++)
    {
        append_completion(list, builtin_datas[i].name);
    }
}

wcstring builtin_get_desc(const wcstring &name)
{
    wcstring result;
    const builtin_data_t *builtin = builtin_lookup(name);
    if (builtin)
    {
        result = _(builtin->desc);
    }
    return result;
}

void builtin_push_io(parser_t &parser, int in)
{
    ASSERT_IS_MAIN_THREAD();
    if (builtin_stdin != -1)
    {
        struct io_stack_elem_t elem = {builtin_stdin, stdout_buffer, stderr_buffer};
        io_stack.push(elem);
    }
    builtin_stdin = in;
    stdout_buffer.clear();
    stderr_buffer.clear();
}

void builtin_pop_io(parser_t &parser)
{
    ASSERT_IS_MAIN_THREAD();
    builtin_stdin = 0;
    if (! io_stack.empty())
    {
        struct io_stack_elem_t &elem = io_stack.top();
        stderr_buffer = elem.err;
        stdout_buffer = elem.out;
        builtin_stdin = elem.in;
        io_stack.pop();
    }
    else
    {
        stdout_buffer.clear();
        stderr_buffer.clear();
        builtin_stdin = 0;
    }
}<|MERGE_RESOLUTION|>--- conflicted
+++ resolved
@@ -65,11 +65,8 @@
 #include "path.h"
 #include "history.h"
 #include "parse_tree.h"
-<<<<<<< HEAD
 #include "docopt_registration.h"
-=======
 #include "wcstringutil.h"
->>>>>>> 3ac28f2b
 
 /**
    The default prompt for the read command
