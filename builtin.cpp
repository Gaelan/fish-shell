--- conflicted
+++ resolved
@@ -4135,14 +4135,8 @@
 
 int builtin_run(parser_t &parser, io_streams_t &streams, const wchar_t * const *argv)
 {
-<<<<<<< HEAD
     int (*cmd)(parser_t &parser, io_streams_t &streams, const wchar_t * const *argv)=NULL;
-=======
-    int (*cmd)(parser_t &parser, const wchar_t * const *argv)=0;
     
-    scoped_push<const io_chain_t*> set_real_io(&real_io, &io);
->>>>>>> 7864d0d4
-
     CHECK(argv, STATUS_BUILTIN_ERROR);
     CHECK(argv[0], STATUS_BUILTIN_ERROR);
 
