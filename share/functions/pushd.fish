--- conflicted
+++ resolved
@@ -32,11 +32,7 @@
 		return
 	end
 
-<<<<<<< HEAD
-	# emulate bash: heck for rotations
-=======
 	# emulate bash: check for rotations
->>>>>>> 92e9297a
 	if test -n "$rot_l" -o -n "$rot_r"
 		# grab the current stack
 		set -l stack (command pwd) $dirstack
