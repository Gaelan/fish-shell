/** \file input_common.c

Implementation file for the low level input library

*/
#include "config.h"


#include <stdlib.h>
#include <stdio.h>
#include <string.h>
#include <errno.h>
#include <sys/time.h>
#include <sys/types.h>
#include <unistd.h>
#include <wchar.h>
#include <stack>
#include <list>
#include <queue>
#ifdef HAVE_SYS_SELECT_H
#include <sys/select.h>
#endif

#include "fallback.h"
#include "util.h"

#include "common.h"
#include "wutil.h"
#include "input_common.h"
#include "env_universal_common.h"
#include "iothread.h"

/**
   Time in milliseconds to wait for another byte to be available for
   reading after \\x1b is read before assuming that escape key was
   pressed, and not an escape sequence.
*/
#define WAIT_ON_ESCAPE 10

/** Lock protecting static variables */
static pthread_mutex_t s_input_lock = PTHREAD_MUTEX_INITIALIZER;

/** Characters that have been read and returned by the sequence matching code */
static std::deque<wint_t> lookahead_list;

/* Queue of pairs of (function pointer, argument) to be invoked. Expected to be mostly empty. */
typedef std::pair<void (*)(void *), void *> callback_info_t;
typedef std::queue<callback_info_t, std::list<callback_info_t> > callback_queue_t;
static callback_queue_t callback_queue;
static void input_flush_callbacks(void);

static bool has_lookahead(void)
{
    ASSERT_IS_LOCKED(s_input_lock);
    return ! lookahead_list.empty();
}

static wint_t lookahead_pop(void)
{
<<<<<<< HEAD
    ASSERT_IS_LOCKED(s_input_lock);
    wint_t result = lookahead_list.top();
    lookahead_list.pop();
=======
    wint_t result = lookahead_list.front();
    lookahead_list.pop_front();
>>>>>>> 9cf2bb18
    return result;
}

static void lookahead_push_back(wint_t c)
{
<<<<<<< HEAD
    ASSERT_IS_LOCKED(s_input_lock);
    lookahead_list.push(c);
=======
    lookahead_list.push_back(c);
>>>>>>> 9cf2bb18
}

static void lookahead_push_front(wint_t c)
{
<<<<<<< HEAD
    ASSERT_IS_LOCKED(s_input_lock);
    return lookahead_list.top();
=======
    lookahead_list.push_front(c);
}

static wint_t lookahead_front(void)
{
    return lookahead_list.front();
>>>>>>> 9cf2bb18
}

/** Callback function for handling interrupts on reading */
static int (*interrupt_handler)();

void input_common_init(int (*ih)())
{
    interrupt_handler = ih;
}

void input_common_destroy()
{

}

/**
   Internal function used by input_common_readch to read one byte from fd 0. This function should only be called by
   input_common_readch().
*/
static wint_t readb()
{
    ASSERT_IS_MAIN_THREAD();
    /* do_loop must be set on every path through the loop; leaving it uninitialized allows the static analyzer to assist in catching mistakes. */
    unsigned char arr[1];
    bool do_loop;

    do
    {
        /* Flush callbacks */
        input_flush_callbacks();

        fd_set fdset;
        int fd_max = 0;
        int ioport = iothread_port();
        int res;

        FD_ZERO(&fdset);
        FD_SET(0, &fdset);
        if (ioport > 0)
        {
            FD_SET(ioport, &fdset);
            fd_max = maxi(fd_max, ioport);
        }
        
        /* Get our uvar notifier */
        universal_notifier_t &notifier = universal_notifier_t::default_notifier();
        
        /* Get the notification fd (possibly none) */
        int notifier_fd = notifier.notification_fd();
        if (notifier_fd > 0)
        {
            FD_SET(notifier_fd, &fdset);
            fd_max = maxi(fd_max, notifier_fd);
        }
        
        /* Get its suggested delay (possibly none) */
        struct timeval tv = {};
        const unsigned long usecs_delay = notifier.usec_delay_between_polls();
        if (usecs_delay > 0)
        {
            unsigned long usecs_per_sec = 1000000;
            tv.tv_sec = (int)(usecs_delay / usecs_per_sec);
            tv.tv_usec = (int)(usecs_delay % usecs_per_sec);
        }
        
        res = select(fd_max + 1, &fdset, 0, 0, usecs_delay > 0 ? &tv : NULL);
        if (res==-1)
        {
            switch (errno)
            {
                case EINTR:
                case EAGAIN:
                {
                    if (interrupt_handler)
                    {
                        int res = interrupt_handler();
                        if (res)
                        {
                            return res;
                        }
                        scoped_lock locker(s_input_lock);
                        if (has_lookahead())
                        {
                            return lookahead_pop();
                        }

                    }


                    do_loop = true;
                    break;
                }
                default:
                {
                    /*
                      The terminal has been closed. Save and exit.
                    */
                    return R_EOF;
                }
            }
        }
        else
        {
            /* Assume we loop unless we see a character in stdin */
            do_loop = true;

            /* Check to see if we want a universal variable barrier */
            bool barrier_from_poll = notifier.poll();
            bool barrier_from_readability = false;
            if (notifier_fd > 0 && FD_ISSET(notifier_fd, &fdset))
            {
                barrier_from_readability = notifier.notification_fd_became_readable(notifier_fd);
            }
            if (barrier_from_poll || barrier_from_readability)
            {
                env_universal_barrier();
            }

            if (ioport > 0 && FD_ISSET(ioport, &fdset))
            {
                iothread_service_completion();
                scoped_lock locker(s_input_lock);
                if (has_lookahead())
                {
                    return lookahead_pop();
                }
            }

            if (FD_ISSET(STDIN_FILENO, &fdset))
            {
                if (read_blocked(0, arr, 1) != 1)
                {
                    /* The teminal has been closed. Save and exit. */
                    return R_EOF;
                }

                /* We read from stdin, so don't loop */
                do_loop = false;
            }
        }
    }
    while (do_loop);

    return arr[0];
}

static wchar_t input_common_readch_nolookahead(bool timed)
{
    // Does NOT take the input lock, since it does not manipulate our static variables
    if (timed)
    {
        int count;
        fd_set fds;
        struct timeval tm=
        {
            0,
            1000 * WAIT_ON_ESCAPE
        }
        ;
        
        FD_ZERO(&fds);
        FD_SET(0, &fds);
        count = select(1, &fds, 0, 0, &tm);
        
        switch (count)
        {
            case 0:
                return WEOF;
                
            case -1:
                return WEOF;
                break;
            default:
                break;
                
        }
    }
    
    wchar_t res;
    mbstate_t state = {};
    
    while (1)
    {
        wint_t b = readb();
        char bb;
        
        size_t sz;
        
        if ((b >= R_NULL) && (b < R_NULL + 1000))
            return b;
        
        bb=b;
        
        sz = mbrtowc(&res, &bb, 1, &state);
        
        switch (sz)
        {
            case (size_t)(-1):
                memset(&state, '\0', sizeof(state));
                debug(2, L"Illegal input");
                return R_NULL;
            case (size_t)(-2):
                break;
            case 0:
                return 0;
            default:
                return res;
        }
    }
}

wchar_t input_common_readch(bool timed)
{
    scoped_lock locker(s_input_lock);
    if (! has_lookahead())
    {
        locker.unlock();
        return input_common_readch_nolookahead(timed);
    }
    else
    {
        if (!timed)
        {
            while (has_lookahead() && lookahead_front() == WEOF)
                lookahead_pop();
            if (! has_lookahead())
            {
                locker.unlock();
                return input_common_readch_nolookahead(false);
            }
        }
        return lookahead_pop();
    }
}


void input_common_queue_ch(wint_t ch)
{
    lookahead_push_back(ch);
}

void input_common_next_ch(wint_t ch)
{
<<<<<<< HEAD
    scoped_lock locker(s_input_lock);
    lookahead_push(ch);
=======
    lookahead_push_front(ch);
>>>>>>> 9cf2bb18
}

static void run_0arg_callback(void *arg)
{
    void (*func)(void) = reinterpret_cast<void (*)(void)>(arg);
    func();
}

void input_common_add_callback(void (*callback)())
{
    input_common_add_callback1(run_0arg_callback, reinterpret_cast<void *>(callback));
}

void input_common_add_callback1(void (*callback)(void *), void *arg)
{
    scoped_lock locker(s_input_lock);
    callback_queue.push(callback_info_t(callback, arg));
}

static void input_flush_callbacks(void)
{
    ASSERT_IS_MAIN_THREAD();
    scoped_lock locker(s_input_lock);
    
    /* Nothing to do if nothing to do */
    if (callback_queue.empty())
        return;

    /* We move the queue into a local variable, so that events queued up during a callback don't get fired until next round. */
    callback_queue_t local_queue;
    std::swap(local_queue, callback_queue);
    locker.unlock();
    
    while (! local_queue.empty())
    {
        const callback_info_t &callback = local_queue.front();
        callback.first(callback.second); //cute
        local_queue.pop();
    }
}<|MERGE_RESOLUTION|>--- conflicted
+++ resolved
@@ -57,40 +57,28 @@
 
 static wint_t lookahead_pop(void)
 {
-<<<<<<< HEAD
-    ASSERT_IS_LOCKED(s_input_lock);
-    wint_t result = lookahead_list.top();
-    lookahead_list.pop();
-=======
+    ASSERT_IS_LOCKED(s_input_lock);
     wint_t result = lookahead_list.front();
     lookahead_list.pop_front();
->>>>>>> 9cf2bb18
     return result;
 }
 
 static void lookahead_push_back(wint_t c)
 {
-<<<<<<< HEAD
-    ASSERT_IS_LOCKED(s_input_lock);
-    lookahead_list.push(c);
-=======
+    ASSERT_IS_LOCKED(s_input_lock);
     lookahead_list.push_back(c);
->>>>>>> 9cf2bb18
 }
 
 static void lookahead_push_front(wint_t c)
 {
-<<<<<<< HEAD
-    ASSERT_IS_LOCKED(s_input_lock);
-    return lookahead_list.top();
-=======
+    ASSERT_IS_LOCKED(s_input_lock);
     lookahead_list.push_front(c);
 }
 
 static wint_t lookahead_front(void)
 {
+    ASSERT_IS_LOCKED(s_input_lock);
     return lookahead_list.front();
->>>>>>> 9cf2bb18
 }
 
 /** Callback function for handling interrupts on reading */
@@ -329,17 +317,14 @@
 
 void input_common_queue_ch(wint_t ch)
 {
+    scoped_lock locker(s_input_lock);
     lookahead_push_back(ch);
 }
 
 void input_common_next_ch(wint_t ch)
 {
-<<<<<<< HEAD
-    scoped_lock locker(s_input_lock);
-    lookahead_push(ch);
-=======
+    scoped_lock locker(s_input_lock);
     lookahead_push_front(ch);
->>>>>>> 9cf2bb18
 }
 
 static void run_0arg_callback(void *arg)
