/** \file input.c

    Functions for reading a character of input from stdin.

*/

#include "config.h"

#include <stdlib.h>
#include <stdio.h>
#include <assert.h>
#include <string.h>
#include <errno.h>
#include <termios.h>
#include <sys/types.h>
#include <sys/stat.h>

#ifdef HAVE_SYS_IOCTL_H
#include <sys/ioctl.h>
#endif

#include <unistd.h>
#include <wchar.h>

#if HAVE_NCURSES_H
#include <ncurses.h>
#elif HAVE_NCURSES_CURSES_H
#include <ncurses/curses.h>
#else
#include <curses.h>
#endif

#if HAVE_TERM_H
#include <term.h>
#elif HAVE_NCURSES_TERM_H
#include <ncurses/term.h>
#endif

#include <signal.h>
#include <dirent.h>
#include <wctype.h>



#include "fallback.h"
#include "util.h"

#include "wutil.h"
#include "reader.h"
#include "proc.h"
#include "common.h"
#include "sanity.h"
#include "input_common.h"
#include "input.h"
#include "parser.h"
#include "env.h"
#include "expand.h"
#include "event.h"
#include "signal.h"

#include "output.h"
#include "intern.h"
#include <vector>
#include <algorithm>

#define DEFAULT_TERM L"ansi"
#define MAX_INPUT_FUNCTION_ARGS 20

/**
   Struct representing a keybinding. Returned by input_get_mappings.
 */

struct input_mapping_t
{
    wcstring seq; /**< Character sequence which generates this event */
    wcstring_list_t commands; /**< commands that should be evaluated by this mapping */

    /* We wish to preserve the user-specified order. This is just an incrementing value. */
    unsigned int specification_order;

    wcstring mode; /**< mode in which this command should be evaluated */
    wcstring sets_mode; /** new mode that should be switched to after command evaluation */

    input_mapping_t(const wcstring &s, const std::vector<wcstring> &c,
                    const wcstring &m = DEFAULT_BIND_MODE,
                    const wcstring &sm = DEFAULT_BIND_MODE) : seq(s), commands(c), mode(m), sets_mode(sm)
    {
        static unsigned int s_last_input_mapping_specification_order = 0;
        specification_order = ++s_last_input_mapping_specification_order;
    }
    
    input_mapping_t()
    {
    }
};

/**
   A struct representing the mapping from a terminfo key name to a terminfo character sequence
 */
struct terminfo_mapping_t
{
    const wchar_t *name; /**< Name of key */
    const char *seq; /**< Character sequence generated on keypress. Constant string. */
};


/**
   Names of all the input functions supported
*/
static const wchar_t * const name_arr[] =
{
    L"beginning-of-line",
    L"end-of-line",
    L"forward-char",
    L"backward-char",
    L"forward-word",
    L"backward-word",
    L"forward-bigword",
    L"backward-bigword",
    L"history-search-backward",
    L"history-search-forward",
    L"delete-char",
    L"backward-delete-char",
    L"kill-line",
    L"yank",
    L"yank-pop",
    L"complete",
    L"complete-and-search",
    L"beginning-of-history",
    L"end-of-history",
    L"backward-kill-line",
    L"kill-whole-line",
    L"kill-word",
    L"kill-bigword",
    L"backward-kill-word",
    L"backward-kill-path-component",
    L"backward-kill-bigword",
    L"history-token-search-backward",
    L"history-token-search-forward",
    L"self-insert",
    L"transpose-chars",
    L"transpose-words",
    L"upcase-word",
    L"downcase-word",
    L"capitalize-word",
    L"vi-arg-digit",
    L"vi-delete-to",
    L"execute",
    L"beginning-of-buffer",
    L"end-of-buffer",
    L"repaint",
    L"force-repaint",
    L"up-line",
    L"down-line",
    L"suppress-autosuggestion",
    L"accept-autosuggestion",
    L"begin-selection",
    L"end-selection",
    L"kill-selection",
    L"forward-jump",
    L"backward-jump",
    L"and",
    L"cancel"
};

wcstring describe_char(wint_t c)
{
    wint_t initial_cmd_char = R_BEGINNING_OF_LINE;
    size_t name_count = sizeof name_arr / sizeof *name_arr;
    if (c >= initial_cmd_char && c < initial_cmd_char + name_count)
    {
        return format_string(L"%02x (%ls)", c, name_arr[c - initial_cmd_char]);
    }
    return format_string(L"%02x", c);
}

/**
   Description of each supported input function
*/
/*
static const wchar_t *desc_arr[] =
{
  L"Move to beginning of line",
  L"Move to end of line",
  L"Move forward one character",
  L"Move backward one character",
  L"Move forward one word",
  L"Move backward one word",
  L"Search backward through list of previous commands",
  L"Search forward through list of previous commands",
  L"Delete one character forward",
  L"Delete one character backward",
  L"Move contents from cursor to end of line to killring",
  L"Paste contents of killring",
  L"Rotate to previous killring entry",
  L"Guess the rest of the next input token",
  L"Move to first item of history",
  L"Move to last item of history",
  L"Clear current line",
  L"Move contents from beginning of line to cursor to killring",
  L"Move entire line to killring",
  L"Move next word to killring",
  L"Move previous word to killring",
  L"Write out key bindings",
  L"Clear entire screen",
  L"Quit the running program",
  L"Search backward through list of previous commands for matching token",
  L"Search forward through list of previous commands for matching token",
  L"Insert the pressed key",
  L"Do nothing",
  L"End of file",
  L"Repeat command"
}
  ;
*/

/**
   Internal code for each supported input function
*/
static const wchar_t code_arr[] =
{
    R_BEGINNING_OF_LINE,
    R_END_OF_LINE,
    R_FORWARD_CHAR,
    R_BACKWARD_CHAR,
    R_FORWARD_WORD,
    R_BACKWARD_WORD,
    R_FORWARD_BIGWORD,
    R_BACKWARD_BIGWORD,
    R_HISTORY_SEARCH_BACKWARD,
    R_HISTORY_SEARCH_FORWARD,
    R_DELETE_CHAR,
    R_BACKWARD_DELETE_CHAR,
    R_KILL_LINE,
    R_YANK,
    R_YANK_POP,
    R_COMPLETE,
    R_COMPLETE_AND_SEARCH,
    R_BEGINNING_OF_HISTORY,
    R_END_OF_HISTORY,
    R_BACKWARD_KILL_LINE,
    R_KILL_WHOLE_LINE,
    R_KILL_WORD,
    R_KILL_BIGWORD,
    R_BACKWARD_KILL_WORD,
    R_BACKWARD_KILL_PATH_COMPONENT,
    R_BACKWARD_KILL_BIGWORD,
    R_HISTORY_TOKEN_SEARCH_BACKWARD,
    R_HISTORY_TOKEN_SEARCH_FORWARD,
    R_SELF_INSERT,
    R_TRANSPOSE_CHARS,
    R_TRANSPOSE_WORDS,
    R_UPCASE_WORD,
    R_DOWNCASE_WORD,
    R_CAPITALIZE_WORD,
    R_VI_ARG_DIGIT,
    R_VI_DELETE_TO,
    R_EXECUTE,
    R_BEGINNING_OF_BUFFER,
    R_END_OF_BUFFER,
    R_REPAINT,
    R_FORCE_REPAINT,
    R_UP_LINE,
    R_DOWN_LINE,
    R_SUPPRESS_AUTOSUGGESTION,
    R_ACCEPT_AUTOSUGGESTION,
    R_BEGIN_SELECTION,
    R_END_SELECTION,
    R_KILL_SELECTION,
    R_FORWARD_JUMP,
    R_BACKWARD_JUMP,
    R_AND,
    R_CANCEL
};

/** Mappings for the current input mode */
static pthread_mutex_t input_mapping_lock = PTHREAD_MUTEX_INITIALIZER;
static std::vector<input_mapping_t> mapping_list;

/* Terminfo map list */
static const std::vector<terminfo_mapping_t> &get_terminfo_mappings();

#define TERMINFO_ADD(key) { (L ## #key) + 4, key }


/**
   List of all terminfo mappings
 */
static std::vector<terminfo_mapping_t> mappings;


/**
   Set to one when the input subsytem has been initialized.
*/
static bool is_init = false;

static wchar_t input_function_args[MAX_INPUT_FUNCTION_ARGS];
static bool input_function_status;
static int input_function_args_index = 0;

/**
    Return the current bind mode
*/
wcstring input_get_bind_mode()
{
    env_var_t mode = env_get_from_principal(FISH_BIND_MODE_VAR);
    return mode.missing() ? DEFAULT_BIND_MODE : mode;
}

/**
    Set the current bind mode
*/
static void input_set_bind_mode(env_stack_t *vars, const wcstring &bm)
{
    vars->set(FISH_BIND_MODE_VAR, bm.c_str(), ENV_GLOBAL);
}


/**
    Returns the arity of a given input function
*/
int input_function_arity(int function)
{
    switch (function)
    {
        case R_FORWARD_JUMP:
        case R_BACKWARD_JUMP:
            return 1;
        default:
            return 0;
    }
}

/**
    Sets the return status of the most recently executed input function
*/
void input_function_set_status(bool status)
{
    input_function_status = status;
}

/* Helper function to compare the lengths of sequences */
static bool length_is_greater_than(const input_mapping_t &m1, const input_mapping_t &m2)
{
    return m1.seq.size() > m2.seq.size();
}

static bool specification_order_is_less_than(const input_mapping_t &m1, const input_mapping_t &m2)
{
    return m1.specification_order < m2.specification_order;
}

/* Inserts an input mapping at the correct position. We sort them in descending order by length, so that we test longer sequences first. */
static void input_mapping_insert_sorted(const input_mapping_t &new_mapping)
{
    ASSERT_IS_LOCKED(input_mapping_lock);
    std::vector<input_mapping_t>::iterator loc = std::lower_bound(mapping_list.begin(), mapping_list.end(), new_mapping, length_is_greater_than);
    mapping_list.insert(loc, new_mapping);
}

/* Adds an input mapping */
void input_mapping_add(const wchar_t *sequence, const wchar_t **commands, size_t commands_len,
                       const wchar_t *mode, const wchar_t *sets_mode)
{
    CHECK(sequence,);
    CHECK(commands,);
    CHECK(mode,);
    CHECK(sets_mode,);

    // debug( 0, L"Add mapping from %ls to %ls in mode %ls", escape(sequence, ESCAPE_ALL).c_str(), escape(command, ESCAPE_ALL).c_str(), mode);

    // remove existing mappings with this sequence
    const wcstring_list_t commands_vector(commands, commands + commands_len);

    scoped_lock locker(input_mapping_lock);
    for (size_t i=0; i<mapping_list.size(); i++)
    {
        input_mapping_t &m = mapping_list.at(i);
        if (m.seq == sequence && m.mode == mode)
        {
            m.commands = commands_vector;
            m.sets_mode = sets_mode;
            return;
        }
    }

    // add a new mapping, using the next order
    const input_mapping_t new_mapping = input_mapping_t(sequence, commands_vector, mode, sets_mode);
    input_mapping_insert_sorted(new_mapping);
}

void input_mapping_add(const wchar_t *sequence, const wchar_t *command,
                       const wchar_t *mode, const wchar_t *sets_mode)
{
    input_mapping_add(sequence, &command, 1, mode, sets_mode);
}

/**
   Handle interruptions to key reading by reaping finshed jobs and
   propagating the interrupt to the reader.
*/
static int interrupt_handler()
{
    ASSERT_IS_MAIN_THREAD();
    /*
      Fire any pending events
    */
    event_fire(parser_t::principal_parser(), NULL);

    /*
      Reap stray processes, including printing exit status messages
    */
    if (job_reap(&parser_t::principal_parser(), 1))
        reader_repaint_needed();

    /*
      Tell the reader an event occured
    */
    if (reader_reading_interrupted())
    {
        /*
          Return 3, i.e. the character read by a Control-C.
        */
        return 3;
    }

    return R_NULL;
}

void update_fish_color_support(void)
{
    /* Infer term256 support. If fish_term256 is set, we respect it; otherwise try to detect it from the TERM variable */
    env_var_t fish_term256 = env_get_from_principal(L"fish_term256");
    bool support_term256;
    if (! fish_term256.missing_or_empty())
    {
        support_term256 = from_string<bool>(fish_term256);
    }
    else
    {
        env_var_t term = env_get_from_principal(L"TERM");
        if (term.missing())
        {
            support_term256 = false;
        }
        else if (term.find(L"256color") != wcstring::npos)
        {
            /* Explicitly supported */
            support_term256 = true;
        }
        else if (term.find(L"xterm") != wcstring::npos)
        {
            // assume that all xterms are 256, except for OS X SnowLeopard
            env_var_t prog = env_get_from_principal(L"TERM_PROGRAM");
            support_term256 = (prog != L"Apple_Terminal");
        }
        else
        {
            // Don't know, default to false
            support_term256 = false;
        }
    }

    env_var_t fish_term24bit = env_get_from_principal(L"fish_term24bit");
    bool support_term24bit;
    if (! fish_term24bit.missing_or_empty())
    {
        support_term24bit = from_string<bool>(fish_term24bit);
    }
    else
    {
        /* We don't attempt to infer term24 bit support yet. */
        support_term24bit = false;
    }

    color_support_t support = (support_term256 ? color_support_term256 : 0) | (support_term24bit ? color_support_term24bit : 0);
    output_set_color_support(support);
}

int input_init()
{
    if (is_init)
        return 1;

    is_init = true;
    
    env_stack_t *vars = &parser_t::principal_parser().vars();

    input_common_init(&interrupt_handler);

    const env_var_t term = vars->get(L"TERM");
    int errret;
    if (setupterm(0, STDOUT_FILENO, &errret) == ERR)
    {
        debug(0, _(L"Could not set up terminal"));
        if (errret == 0)
        {
            debug(0, _(L"Check that your terminal type, '%ls', is supported on this system"),
                  term.c_str());
            debug(0, _(L"Attempting to use '%ls' instead"), DEFAULT_TERM);
            vars->set(L"TERM", DEFAULT_TERM, ENV_GLOBAL | ENV_EXPORT);
            const std::string default_term = wcs2string(DEFAULT_TERM);
            if (setupterm(const_cast<char *>(default_term.c_str()), STDOUT_FILENO, &errret) == ERR)
            {
                debug(0, _(L"Could not set up terminal"));
                exit_without_destructors(1);
            }
        }
        else
        {
            exit_without_destructors(1);
        }
    }
    assert(! term.missing());
    output_set_term(term);

    get_terminfo_mappings();

    update_fish_color_support();

    /* If we have no keybindings, add a few simple defaults */
    scoped_lock locker(input_mapping_lock);
    bool needs_defaults = mapping_list.empty();
    locker.unlock();
    if (needs_defaults)
    {
        input_mapping_add(L"", L"self-insert");
        input_mapping_add(L"\n", L"execute");
        input_mapping_add(L"\t", L"complete");
        input_mapping_add(L"\x3", L"commandline \"\"");
        input_mapping_add(L"\x4", L"exit");
        input_mapping_add(L"\x5", L"bind");
    }

    return 1;
}

void input_destroy()
{
    if (!is_init)
        return;


    is_init = false;

    input_common_destroy();

    if (del_curterm(cur_term) == ERR)
    {
        debug(0, _(L"Error while closing terminfo"));
    }
}

void input_function_push_arg(wchar_t arg)
{
    input_function_args[input_function_args_index++] = arg;
}

wchar_t input_function_pop_arg()
{
    return input_function_args[--input_function_args_index];
}

void input_function_push_args(int code)
{
    int arity = input_function_arity(code);
    for (int i = 0; i < arity; i++)
    {
        input_function_push_arg(input_common_readch(0));
    }
}

/**
   Perform the action of the specified binding
   allow_commands controls whether fish commands should be executed, or should
   be deferred until later.
*/
static void input_mapping_execute(parser_t &parser, const input_mapping_t &m, bool allow_commands)
{
    /* has_functions: there are functions that need to be put on the input
       queue
       has_commands: there are shell commands that need to be evaluated */
    bool has_commands = false, has_functions = false;

    for (wcstring_list_t::const_iterator it = m.commands.begin(), end = m.commands.end(); it != end; it++)
    {
        if (input_function_get_code(*it) != -1)
            has_functions = true;
        else
            has_commands = true;
    }

    /* !has_functions && !has_commands: only set bind mode */
    if (!has_commands && !has_functions)
    {
        input_set_bind_mode(m.sets_mode);
        return;
    }

    if (!allow_commands)
    {
        /* We don't want to run commands yet. Put the characters back and return
           R_NULL */
        for (wcstring::const_reverse_iterator it = m.seq.rbegin(), end = m.seq.rend(); it != end; ++it)
        {
            input_common_next_ch(*it);
        }
        input_common_next_ch(R_NULL);
        return; /* skip the input_set_bind_mode */
    }
    else if (has_functions && !has_commands)
    {
        /* functions are added at the head of the input queue */
        for (wcstring_list_t::const_reverse_iterator it = m.commands.rbegin(), end = m.commands.rend (); it != end; it++)
        {
<<<<<<< HEAD
            /*
             This key sequence is bound to a command, which
             is sent to the parser for evaluation.
             */
            int last_status = parser.get_last_status();
            parser.eval(command.c_str(), io_chain_t(), TOP);
            parser.set_last_status(last_status);

            input_unreadch(R_NULL);
=======
            wchar_t code = input_function_get_code(*it);
            input_function_push_args(code);
            input_common_next_ch(code);
>>>>>>> 9cf2bb18
        }
    }
    else if (has_commands && !has_functions)
    {
        /* Execute all commands.

           FIXME(snnw): if commands add stuff to input queue (e.g. commandline
           -f execute), we won't see that until all other commands have also
           been run. */
        int last_status = proc_get_last_status();
        for (wcstring_list_t::const_iterator it = m.commands.begin(), end = m.commands.end(); it != end; it++)
        {
            parser_t::principal_parser().eval(it->c_str(), io_chain_t(), TOP);
        }
        proc_set_last_status(last_status);
        input_common_next_ch(R_NULL);
    }
    else
    {
        /* invalid binding, mixed commands and functions.  We would need to
           execute these one by one. */
        input_common_next_ch(R_NULL);
    }

    input_set_bind_mode(&parser.vars(), m.sets_mode);
}



/**
   Try reading the specified function mapping
*/
static bool input_mapping_is_match(const input_mapping_t &m)
{
    wint_t c = 0;
    int j;

    //debug(0, L"trying mapping %ls\n", escape(m.seq.c_str(), ESCAPE_ALL).c_str());
    const wchar_t *str = m.seq.c_str();
    for (j=0; str[j] != L'\0'; j++)
    {
        bool timed = (j > 0 && iswcntrl(str[0]));

        c = input_common_readch(timed);
        if (str[j] != c)
        {
            break;
        }
    }

    if (str[j] == L'\0')
    {
        //debug(0, L"matched mapping %ls (%ls)\n", escape(m.seq.c_str(), ESCAPE_ALL).c_str(), m.command.c_str());
        /* We matched the entire sequence */
        return true;
    }
    else
    {
        int k;
        /*
          Return the read characters
        */
        input_common_next_ch(c);
        for (k=j-1; k>=0; k--)
        {
            input_common_next_ch(m.seq[k]);
        }
    }

    return false;

}

void input_queue_ch(wint_t ch)
{
    input_common_queue_ch(ch);
}

static void input_mapping_execute_matching_or_generic(parser_t &parser, bool allow_commands)
{
    input_mapping_t generic;
    bool has_generic = false;
    
    input_mapping_t match;
    bool has_match = false;

    const wcstring bind_mode = input_get_bind_mode();

    scoped_lock locker(input_mapping_lock);
    for (int i = 0; i < mapping_list.size(); i++)
    {
        const input_mapping_t &m = mapping_list.at(i);

        //debug(0, L"trying mapping (%ls,%ls,%ls)\n", escape(m.seq.c_str(), ESCAPE_ALL).c_str(),
        //           m.mode.c_str(), m.sets_mode.c_str());

        if (m.mode != bind_mode)
        {
            //debug(0, L"skipping mapping because mode %ls != %ls\n", m.mode.c_str(), input_get_bind_mode().c_str());
            continue;
        }

        if (! has_generic && m.seq.length() == 0)
        {
            generic = m;
            has_generic = true;
        }
        else if (! has_match && input_mapping_is_match(m))
        {
            match = m;
            has_match = true;
            break;
        }
    }
    locker.unlock();
    
    if (has_match)
    {
        input_mapping_execute(parser, match, allow_commands);
    }
    else if (has_generic)
    {
        input_mapping_execute(parser, generic, allow_commands);
    }
    else
    {
        //debug(0, L"no generic found, ignoring...");
        wchar_t c = input_common_readch(0);
        if (c == R_EOF)
            input_common_next_ch(c);
    }
}

wint_t input_readch(bool allow_commands)
{
    CHECK_BLOCK(R_NULL);

    /*
       Clear the interrupted flag
    */
    reader_reset_interrupted();

    /*
       Search for sequence in mapping tables
    */

    while (1)
    {
        wchar_t c = input_common_readch(0);

        if (c >= R_MIN && c <= R_MAX)
        {
            switch (c)
            {
                case R_EOF: /* If it's closed, then just return */
                {
                    return R_EOF;
                }
                case R_SELF_INSERT:
                {
                    return input_common_readch(0);
                }
                case R_AND:
                {
                    if (input_function_status)
                    {
                        return input_readch();
                    }
                    else
                    {
                        while ((c = input_common_readch(0)) && c >= R_MIN && c <= R_MAX);
                        input_common_next_ch(c);
                        return input_readch();
                    }
                }
                default:
                {
                    return c;
                }
            }
        }
        else
        {
<<<<<<< HEAD
            input_unreadch(c);
            parser_t &parser = parser_t::principal_parser();
            input_mapping_execute_matching_or_generic(parser, allow_commands);
=======
            input_common_next_ch(c);
            input_mapping_execute_matching_or_generic(allow_commands);
>>>>>>> 9cf2bb18
            // regarding allow_commands, we're in a loop, but if a fish command
            // is executed, R_NULL is unread, so the next pass through the loop
            // we'll break out and return it.
        }
    }
}

std::vector<input_mapping_name_t> input_mapping_get_names()
{
    // Sort the mappings by the user specification order, so we can return them in the same order that the user specified them in
    scoped_lock locker(input_mapping_lock);
    std::vector<input_mapping_t> local_list = mapping_list;
    locker.unlock();
    
    std::sort(local_list.begin(), local_list.end(), specification_order_is_less_than);
    std::vector<input_mapping_name_t> result;
    result.reserve(local_list.size());

    for (size_t i=0; i<local_list.size(); i++)
    {
        const input_mapping_t &m = local_list.at(i);
        result.push_back((input_mapping_name_t){m.seq, m.mode});
    }
    return result;
}


bool input_mapping_erase(const wcstring &sequence, const wcstring &mode)
{
    bool result = false;

    scoped_lock locker(input_mapping_lock);
    for (std::vector<input_mapping_t>::iterator it = mapping_list.begin(), end = mapping_list.end();
         it != end;
         ++it)
    {
        if (sequence == it->seq && mode == it->mode)
        {
            mapping_list.erase(it);
            result = true;
            break;
        }
    }
    return result;
}

bool input_mapping_get(const wcstring &sequence, const wcstring &mode, wcstring_list_t *out_cmds, wcstring *out_sets_mode)
{
    bool result = false;
    scoped_lock locker(input_mapping_lock);
    for (std::vector<input_mapping_t>::const_iterator it = mapping_list.begin(), end = mapping_list.end();
         it != end;
         ++it)
    {
        if (sequence == it->seq && mode == it->mode)
        {
            *out_cmds = it->commands;
            *out_sets_mode = it->sets_mode;
            result = true;
            break;
        }
    }
    return result;
}

/** Helper function to create terminfo mappings. Don't call this - call get_terminfo_mappings() instead */
static const std::vector<terminfo_mapping_t> create_terminfo_mappings()
{
    const terminfo_mapping_t tinfos[] =
    {
        TERMINFO_ADD(key_a1),
        TERMINFO_ADD(key_a3),
        TERMINFO_ADD(key_b2),
        TERMINFO_ADD(key_backspace),
        TERMINFO_ADD(key_beg),
        TERMINFO_ADD(key_btab),
        TERMINFO_ADD(key_c1),
        TERMINFO_ADD(key_c3),
        TERMINFO_ADD(key_cancel),
        TERMINFO_ADD(key_catab),
        TERMINFO_ADD(key_clear),
        TERMINFO_ADD(key_close),
        TERMINFO_ADD(key_command),
        TERMINFO_ADD(key_copy),
        TERMINFO_ADD(key_create),
        TERMINFO_ADD(key_ctab),
        TERMINFO_ADD(key_dc),
        TERMINFO_ADD(key_dl),
        TERMINFO_ADD(key_down),
        TERMINFO_ADD(key_eic),
        TERMINFO_ADD(key_end),
        TERMINFO_ADD(key_enter),
        TERMINFO_ADD(key_eol),
        TERMINFO_ADD(key_eos),
        TERMINFO_ADD(key_exit),
        TERMINFO_ADD(key_f0),
        TERMINFO_ADD(key_f1),
        TERMINFO_ADD(key_f2),
        TERMINFO_ADD(key_f3),
        TERMINFO_ADD(key_f4),
        TERMINFO_ADD(key_f5),
        TERMINFO_ADD(key_f6),
        TERMINFO_ADD(key_f7),
        TERMINFO_ADD(key_f8),
        TERMINFO_ADD(key_f9),
        TERMINFO_ADD(key_f10),
        TERMINFO_ADD(key_f11),
        TERMINFO_ADD(key_f12),
        TERMINFO_ADD(key_f13),
        TERMINFO_ADD(key_f14),
        TERMINFO_ADD(key_f15),
        TERMINFO_ADD(key_f16),
        TERMINFO_ADD(key_f17),
        TERMINFO_ADD(key_f18),
        TERMINFO_ADD(key_f19),
        TERMINFO_ADD(key_f20),
        /*
        I know of no keyboard with more than 20 function keys, so
        adding the rest here makes very little sense, since it will
        take up a lot of room in any listings (like tab completions),
        but with no benefit.
        */
        /*
        TERMINFO_ADD(key_f21),
        TERMINFO_ADD(key_f22),
        TERMINFO_ADD(key_f23),
        TERMINFO_ADD(key_f24),
        TERMINFO_ADD(key_f25),
        TERMINFO_ADD(key_f26),
        TERMINFO_ADD(key_f27),
        TERMINFO_ADD(key_f28),
        TERMINFO_ADD(key_f29),
        TERMINFO_ADD(key_f30),
        TERMINFO_ADD(key_f31),
        TERMINFO_ADD(key_f32),
        TERMINFO_ADD(key_f33),
        TERMINFO_ADD(key_f34),
        TERMINFO_ADD(key_f35),
        TERMINFO_ADD(key_f36),
        TERMINFO_ADD(key_f37),
        TERMINFO_ADD(key_f38),
        TERMINFO_ADD(key_f39),
        TERMINFO_ADD(key_f40),
        TERMINFO_ADD(key_f41),
        TERMINFO_ADD(key_f42),
        TERMINFO_ADD(key_f43),
        TERMINFO_ADD(key_f44),
        TERMINFO_ADD(key_f45),
        TERMINFO_ADD(key_f46),
        TERMINFO_ADD(key_f47),
        TERMINFO_ADD(key_f48),
        TERMINFO_ADD(key_f49),
        TERMINFO_ADD(key_f50),
        TERMINFO_ADD(key_f51),
        TERMINFO_ADD(key_f52),
        TERMINFO_ADD(key_f53),
        TERMINFO_ADD(key_f54),
        TERMINFO_ADD(key_f55),
        TERMINFO_ADD(key_f56),
        TERMINFO_ADD(key_f57),
        TERMINFO_ADD(key_f58),
        TERMINFO_ADD(key_f59),
        TERMINFO_ADD(key_f60),
        TERMINFO_ADD(key_f61),
        TERMINFO_ADD(key_f62),
        TERMINFO_ADD(key_f63),*/
        TERMINFO_ADD(key_find),
        TERMINFO_ADD(key_help),
        TERMINFO_ADD(key_home),
        TERMINFO_ADD(key_ic),
        TERMINFO_ADD(key_il),
        TERMINFO_ADD(key_left),
        TERMINFO_ADD(key_ll),
        TERMINFO_ADD(key_mark),
        TERMINFO_ADD(key_message),
        TERMINFO_ADD(key_move),
        TERMINFO_ADD(key_next),
        TERMINFO_ADD(key_npage),
        TERMINFO_ADD(key_open),
        TERMINFO_ADD(key_options),
        TERMINFO_ADD(key_ppage),
        TERMINFO_ADD(key_previous),
        TERMINFO_ADD(key_print),
        TERMINFO_ADD(key_redo),
        TERMINFO_ADD(key_reference),
        TERMINFO_ADD(key_refresh),
        TERMINFO_ADD(key_replace),
        TERMINFO_ADD(key_restart),
        TERMINFO_ADD(key_resume),
        TERMINFO_ADD(key_right),
        TERMINFO_ADD(key_save),
        TERMINFO_ADD(key_sbeg),
        TERMINFO_ADD(key_scancel),
        TERMINFO_ADD(key_scommand),
        TERMINFO_ADD(key_scopy),
        TERMINFO_ADD(key_screate),
        TERMINFO_ADD(key_sdc),
        TERMINFO_ADD(key_sdl),
        TERMINFO_ADD(key_select),
        TERMINFO_ADD(key_send),
        TERMINFO_ADD(key_seol),
        TERMINFO_ADD(key_sexit),
        TERMINFO_ADD(key_sf),
        TERMINFO_ADD(key_sfind),
        TERMINFO_ADD(key_shelp),
        TERMINFO_ADD(key_shome),
        TERMINFO_ADD(key_sic),
        TERMINFO_ADD(key_sleft),
        TERMINFO_ADD(key_smessage),
        TERMINFO_ADD(key_smove),
        TERMINFO_ADD(key_snext),
        TERMINFO_ADD(key_soptions),
        TERMINFO_ADD(key_sprevious),
        TERMINFO_ADD(key_sprint),
        TERMINFO_ADD(key_sr),
        TERMINFO_ADD(key_sredo),
        TERMINFO_ADD(key_sreplace),
        TERMINFO_ADD(key_sright),
        TERMINFO_ADD(key_srsume),
        TERMINFO_ADD(key_ssave),
        TERMINFO_ADD(key_ssuspend),
        TERMINFO_ADD(key_stab),
        TERMINFO_ADD(key_sundo),
        TERMINFO_ADD(key_suspend),
        TERMINFO_ADD(key_undo),
        TERMINFO_ADD(key_up)
    };
    const size_t count = sizeof tinfos / sizeof *tinfos;
    return std::vector<terminfo_mapping_t>(tinfos, tinfos + count);
}

static const std::vector<terminfo_mapping_t> &get_terminfo_mappings()
{
    static const std::vector<terminfo_mapping_t> mappings = create_terminfo_mappings();
    return mappings;
}

bool input_terminfo_get_sequence(const wchar_t *name, wcstring *out_seq)
{
    const char *res = 0;
    int err = ENOENT;

    CHECK(name, 0);
    input_init();

    const std::vector<terminfo_mapping_t> &terminfo_mappings = get_terminfo_mappings();
    for (size_t i=0; i<terminfo_mappings.size(); i++)
    {
        const terminfo_mapping_t &m = terminfo_mappings.at(i);
        if (!wcscmp(name, m.name))
        {
            res = m.seq;
            err = EILSEQ;
            break;
        }
    }

    if (!res)
    {
        errno = err;
        return false;
    }

    *out_seq = format_string(L"%s", res);
    return true;

}

bool input_terminfo_get_name(const wcstring &seq, wcstring *out_name)
{
    input_init();

    const std::vector<terminfo_mapping_t> &terminfo_mappings = get_terminfo_mappings();
    for (size_t i=0; i<terminfo_mappings.size(); i++)
    {
        const terminfo_mapping_t &m = terminfo_mappings.at(i);

        if (!m.seq)
        {
            continue;
        }

        const wcstring map_buf = format_string(L"%s",  m.seq);
        if (map_buf == seq)
        {
            out_name->assign(m.name);
            return true;
        }
    }

    return false;
}

wcstring_list_t input_terminfo_get_names(bool skip_null)
{
    input_init();

    const std::vector<terminfo_mapping_t> &terminfo_mappings = get_terminfo_mappings();
    wcstring_list_t result;
    result.reserve(terminfo_mappings.size());
    for (size_t i=0; i<terminfo_mappings.size(); i++)
    {
        const terminfo_mapping_t &m = terminfo_mappings.at(i);

        if (skip_null && !m.seq)
        {
            continue;
        }
        result.push_back(wcstring(m.name));
    }
    return result;
}

wcstring_list_t input_function_get_names(void)
{
    size_t count = sizeof name_arr / sizeof *name_arr;
    return wcstring_list_t(name_arr, name_arr + count);
}

wchar_t input_function_get_code(const wcstring &name)
{

    size_t i;
    for (i = 0; i<(sizeof(code_arr)/sizeof(wchar_t)) ; i++)
    {
        if (name == name_arr[i])
        {
            return code_arr[i];
        }
    }
    return -1;
}<|MERGE_RESOLUTION|>--- conflicted
+++ resolved
@@ -593,7 +593,7 @@
     /* !has_functions && !has_commands: only set bind mode */
     if (!has_commands && !has_functions)
     {
-        input_set_bind_mode(m.sets_mode);
+        input_set_bind_mode(&parser.vars(), m.sets_mode);
         return;
     }
 
@@ -613,21 +613,9 @@
         /* functions are added at the head of the input queue */
         for (wcstring_list_t::const_reverse_iterator it = m.commands.rbegin(), end = m.commands.rend (); it != end; it++)
         {
-<<<<<<< HEAD
-            /*
-             This key sequence is bound to a command, which
-             is sent to the parser for evaluation.
-             */
-            int last_status = parser.get_last_status();
-            parser.eval(command.c_str(), io_chain_t(), TOP);
-            parser.set_last_status(last_status);
-
-            input_unreadch(R_NULL);
-=======
             wchar_t code = input_function_get_code(*it);
             input_function_push_args(code);
             input_common_next_ch(code);
->>>>>>> 9cf2bb18
         }
     }
     else if (has_commands && !has_functions)
@@ -637,12 +625,13 @@
            FIXME(snnw): if commands add stuff to input queue (e.g. commandline
            -f execute), we won't see that until all other commands have also
            been run. */
-        int last_status = proc_get_last_status();
+        parser_t &parser = parser_t::principal_parser();
+        int last_status = parser.get_last_status();
         for (wcstring_list_t::const_iterator it = m.commands.begin(), end = m.commands.end(); it != end; it++)
         {
-            parser_t::principal_parser().eval(it->c_str(), io_chain_t(), TOP);
-        }
-        proc_set_last_status(last_status);
+            parser.eval(it->c_str(), io_chain_t(), TOP);
+        }
+        parser.set_last_status(last_status);
         input_common_next_ch(R_NULL);
     }
     else
@@ -811,14 +800,9 @@
         }
         else
         {
-<<<<<<< HEAD
-            input_unreadch(c);
+            input_common_next_ch(c);
             parser_t &parser = parser_t::principal_parser();
             input_mapping_execute_matching_or_generic(parser, allow_commands);
-=======
-            input_common_next_ch(c);
-            input_mapping_execute_matching_or_generic(allow_commands);
->>>>>>> 9cf2bb18
             // regarding allow_commands, we're in a loop, but if a fish command
             // is executed, R_NULL is unread, so the next pass through the loop
             // we'll break out and return it.
