// !$*UTF8*$!
{
	archiveVersion = 1;
	classes = {
	};
	objectVersion = 46;
	objects = {

/* Begin PBXAggregateTarget section */
		D07D265615E33B86009E43F6 /* install_tree */ = {
			isa = PBXAggregateTarget;
			buildConfigurationList = D07D266F15E33B86009E43F6 /* Build configuration list for PBXAggregateTarget "install_tree" */;
			buildPhases = (
				D07D266915E33B86009E43F6 /* CopyFiles */,
				D07D266B15E33B86009E43F6 /* Copy Files */,
				D01A2CA716965ADD00767098 /* CopyFiles */,
			);
			dependencies = (
				D07D265715E33B86009E43F6 /* PBXTargetDependency */,
				D07D265D15E33B86009E43F6 /* PBXTargetDependency */,
				D0A56500168D257900AF6161 /* PBXTargetDependency */,
			);
			name = install_tree;
			productName = base;
		};
		D0A564E6168CFDD800AF6161 /* man_pages */ = {
			isa = PBXAggregateTarget;
			buildConfigurationList = D0A564E9168CFDD800AF6161 /* Build configuration list for PBXAggregateTarget "man_pages" */;
			buildPhases = (
				D0A564EB168CFDDE00AF6161 /* ShellScript */,
			);
			dependencies = (
			);
			name = man_pages;
			productName = man_pages;
		};
		D0F019EC15A976F30034B3B1 /* base */ = {
			isa = PBXAggregateTarget;
			buildConfigurationList = D0F019ED15A976F30034B3B1 /* Build configuration list for PBXAggregateTarget "base" */;
			buildPhases = (
				D0F019F015A977010034B3B1 /* CopyFiles */,
				D0F019F715A977A00034B3B1 /* CopyFiles */,
				D0F019FC15A977B40034B3B1 /* CopyFiles */,
				D033780F15DC6D2A00A634BA /* CopyFiles */,
				D01A2C9B16964C8200767098 /* Copy Files */,
			);
			dependencies = (
				D0F01A1315AA36280034B3B1 /* PBXTargetDependency */,
				D0F01A1715AA36300034B3B1 /* PBXTargetDependency */,
				D0A564EF168D09C000AF6161 /* PBXTargetDependency */,
			);
			name = base;
			productName = base;
		};
/* End PBXAggregateTarget section */

/* Begin PBXBuildFile section */
<<<<<<< HEAD
		D007690D19899E4400CA4627 /* docopt_fish_parse_tree.cpp in Sources */ = {isa = PBXBuildFile; fileRef = D007690C19899E4400CA4627 /* docopt_fish_parse_tree.cpp */; };
		D007690F19899E7600CA4627 /* docopt_fish_parse_tree.cpp in Sources */ = {isa = PBXBuildFile; fileRef = D007690C19899E4400CA4627 /* docopt_fish_parse_tree.cpp */; };
=======
		D00769121990137800CA4627 /* autoload.cpp in Sources */ = {isa = PBXBuildFile; fileRef = D0C6FCC914CFA4B0004CE8AD /* autoload.cpp */; };
		D00769131990137800CA4627 /* builtin_test.cpp in Sources */ = {isa = PBXBuildFile; fileRef = D0F3373A1506DE3C00ECEFC0 /* builtin_test.cpp */; };
		D00769141990137800CA4627 /* color.cpp in Sources */ = {isa = PBXBuildFile; fileRef = D0B6B0FE14E88BA400AD6C10 /* color.cpp */; };
		D00769151990137800CA4627 /* common.cpp in Sources */ = {isa = PBXBuildFile; fileRef = D0A0853613B3ACEE0099B651 /* common.cpp */; };
		D00769161990137800CA4627 /* event.cpp in Sources */ = {isa = PBXBuildFile; fileRef = D0A0853B13B3ACEE0099B651 /* event.cpp */; };
		D00769171990137800CA4627 /* input_common.cpp in Sources */ = {isa = PBXBuildFile; fileRef = D0A0854913B3ACEE0099B651 /* input_common.cpp */; };
		D00769181990137800CA4627 /* io.cpp in Sources */ = {isa = PBXBuildFile; fileRef = D0A0854C13B3ACEE0099B651 /* io.cpp */; };
		D00769191990137800CA4627 /* iothread.cpp in Sources */ = {isa = PBXBuildFile; fileRef = D0A0854D13B3ACEE0099B651 /* iothread.cpp */; };
		D007691A1990137800CA4627 /* parse_util.cpp in Sources */ = {isa = PBXBuildFile; fileRef = D0A0855213B3ACEE0099B651 /* parse_util.cpp */; };
		D007691B1990137800CA4627 /* path.cpp in Sources */ = {isa = PBXBuildFile; fileRef = D0A0855513B3ACEE0099B651 /* path.cpp */; };
		D007691C1990137800CA4627 /* parse_execution.cpp in Sources */ = {isa = PBXBuildFile; fileRef = D052D8091868F7FC003ABCBD /* parse_execution.cpp */; };
		D007691D1990137800CA4627 /* postfork.cpp in Sources */ = {isa = PBXBuildFile; fileRef = D09B1C1914FC7B5B00F91077 /* postfork.cpp */; };
		D007691E1990137800CA4627 /* screen.cpp in Sources */ = {isa = PBXBuildFile; fileRef = D0A0855A13B3ACEE0099B651 /* screen.cpp */; };
		D007691F1990137800CA4627 /* signal.cpp in Sources */ = {isa = PBXBuildFile; fileRef = D0A0855C13B3ACEE0099B651 /* signal.cpp */; };
		D00769201990137800CA4627 /* utf8.cpp in Sources */ = {isa = PBXBuildFile; fileRef = D0C9733718DE5449002D7C81 /* utf8.cpp */; };
		D00769211990137800CA4627 /* builtin.cpp in Sources */ = {isa = PBXBuildFile; fileRef = D0A0853513B3ACEE0099B651 /* builtin.cpp */; };
		D00769221990137800CA4627 /* function.cpp in Sources */ = {isa = PBXBuildFile; fileRef = D0A0854413B3ACEE0099B651 /* function.cpp */; };
		D00769231990137800CA4627 /* complete.cpp in Sources */ = {isa = PBXBuildFile; fileRef = D0A0853713B3ACEE0099B651 /* complete.cpp */; };
		D00769241990137800CA4627 /* env.cpp in Sources */ = {isa = PBXBuildFile; fileRef = D0A0853A13B3ACEE0099B651 /* env.cpp */; };
		D00769251990137800CA4627 /* exec.cpp in Sources */ = {isa = PBXBuildFile; fileRef = D0A0853C13B3ACEE0099B651 /* exec.cpp */; };
		D00769261990137800CA4627 /* expand.cpp in Sources */ = {isa = PBXBuildFile; fileRef = D0A0853D13B3ACEE0099B651 /* expand.cpp */; };
		D00769271990137800CA4627 /* fish_version.cpp in Sources */ = {isa = PBXBuildFile; fileRef = D00F63F019137E9D00FCCDEC /* fish_version.cpp */; };
		D00769281990137800CA4627 /* highlight.cpp in Sources */ = {isa = PBXBuildFile; fileRef = D0A0854713B3ACEE0099B651 /* highlight.cpp */; };
		D00769291990137800CA4627 /* history.cpp in Sources */ = {isa = PBXBuildFile; fileRef = D0A0854813B3ACEE0099B651 /* history.cpp */; };
		D007692A1990137800CA4627 /* kill.cpp in Sources */ = {isa = PBXBuildFile; fileRef = D0A0854F13B3ACEE0099B651 /* kill.cpp */; };
		D007692B1990137800CA4627 /* parser.cpp in Sources */ = {isa = PBXBuildFile; fileRef = D0A0855413B3ACEE0099B651 /* parser.cpp */; };
		D007692C1990137800CA4627 /* parser_keywords.cpp in Sources */ = {isa = PBXBuildFile; fileRef = D0A0855313B3ACEE0099B651 /* parser_keywords.cpp */; };
		D007692D1990137800CA4627 /* proc.cpp in Sources */ = {isa = PBXBuildFile; fileRef = D0A0855713B3ACEE0099B651 /* proc.cpp */; };
		D007692E1990137800CA4627 /* reader.cpp in Sources */ = {isa = PBXBuildFile; fileRef = D0A0855813B3ACEE0099B651 /* reader.cpp */; };
		D007692F1990137800CA4627 /* sanity.cpp in Sources */ = {isa = PBXBuildFile; fileRef = D0A0855913B3ACEE0099B651 /* sanity.cpp */; };
		D00769301990137800CA4627 /* tokenizer.cpp in Sources */ = {isa = PBXBuildFile; fileRef = D0A0855D13B3ACEE0099B651 /* tokenizer.cpp */; };
		D00769311990137800CA4627 /* wildcard.cpp in Sources */ = {isa = PBXBuildFile; fileRef = D0A0856013B3ACEE0099B651 /* wildcard.cpp */; };
		D00769321990137800CA4627 /* wgetopt.cpp in Sources */ = {isa = PBXBuildFile; fileRef = D0A0855F13B3ACEE0099B651 /* wgetopt.cpp */; };
		D00769331990137800CA4627 /* wutil.cpp in Sources */ = {isa = PBXBuildFile; fileRef = D0A0856113B3ACEE0099B651 /* wutil.cpp */; };
		D00769341990137800CA4627 /* input.cpp in Sources */ = {isa = PBXBuildFile; fileRef = D0A0854A13B3ACEE0099B651 /* input.cpp */; };
		D00769351990137800CA4627 /* output.cpp in Sources */ = {isa = PBXBuildFile; fileRef = D0A0855113B3ACEE0099B651 /* output.cpp */; };
		D00769361990137800CA4627 /* intern.cpp in Sources */ = {isa = PBXBuildFile; fileRef = D0A0854B13B3ACEE0099B651 /* intern.cpp */; };
		D00769371990137800CA4627 /* env_universal_common.cpp in Sources */ = {isa = PBXBuildFile; fileRef = D0A0853813B3ACEE0099B651 /* env_universal_common.cpp */; };
		D00769381990137800CA4627 /* pager.cpp in Sources */ = {isa = PBXBuildFile; fileRef = D03238891849D1980032CF2C /* pager.cpp */; };
		D007693A1990137800CA4627 /* parse_tree.cpp in Sources */ = {isa = PBXBuildFile; fileRef = D0C52F351765284C00BFAB82 /* parse_tree.cpp */; };
		D007693B1990137800CA4627 /* parse_productions.cpp in Sources */ = {isa = PBXBuildFile; fileRef = D0FE8EE7179FB75F008C9F21 /* parse_productions.cpp */; };
		D007693D1990137800CA4627 /* libncurses.dylib in Frameworks */ = {isa = PBXBuildFile; fileRef = D0D02A8C15983CFA008E62BD /* libncurses.dylib */; };
		D0076943199013B900CA4627 /* fish_tests.cpp in Sources */ = {isa = PBXBuildFile; fileRef = D0A0854113B3ACEE0099B651 /* fish_tests.cpp */; };
>>>>>>> 33c714ca
		D00F63F119137E9D00FCCDEC /* fish_version.cpp in Sources */ = {isa = PBXBuildFile; fileRef = D00F63F019137E9D00FCCDEC /* fish_version.cpp */; };
		D00F63F219137E9D00FCCDEC /* fish_version.cpp in Sources */ = {isa = PBXBuildFile; fileRef = D00F63F019137E9D00FCCDEC /* fish_version.cpp */; };
		D01A2D24169B736200767098 /* man1 in Copy Files */ = {isa = PBXBuildFile; fileRef = D01A2D23169B730A00767098 /* man1 */; };
		D01A2D25169B737700767098 /* man1 in CopyFiles */ = {isa = PBXBuildFile; fileRef = D01A2D23169B730A00767098 /* man1 */; };
		D031890C15E36E4600D9CC39 /* base in Resources */ = {isa = PBXBuildFile; fileRef = D031890915E36D9800D9CC39 /* base */; };
		D032388B1849D1980032CF2C /* pager.cpp in Sources */ = {isa = PBXBuildFile; fileRef = D03238891849D1980032CF2C /* pager.cpp */; };
		D033781115DC6D4C00A634BA /* completions in CopyFiles */ = {isa = PBXBuildFile; fileRef = D025C02715D1FEA100B9DB63 /* completions */; };
		D033781215DC6D5200A634BA /* functions in CopyFiles */ = {isa = PBXBuildFile; fileRef = D025C02815D1FEA100B9DB63 /* functions */; };
		D033781315DC6D5400A634BA /* tools in CopyFiles */ = {isa = PBXBuildFile; fileRef = D025C02915D1FEA100B9DB63 /* tools */; };
		D052D80B1868F7FC003ABCBD /* parse_execution.cpp in Sources */ = {isa = PBXBuildFile; fileRef = D052D8091868F7FC003ABCBD /* parse_execution.cpp */; };
		D07B247315BCC15700D4ADB4 /* add-shell in Resources */ = {isa = PBXBuildFile; fileRef = D07B247215BCC15700D4ADB4 /* add-shell */; };
		D07B247615BCC4BE00D4ADB4 /* install.sh in Resources */ = {isa = PBXBuildFile; fileRef = D07B247515BCC4BE00D4ADB4 /* install.sh */; };
		D07D266A15E33B86009E43F6 /* config.fish in CopyFiles */ = {isa = PBXBuildFile; fileRef = D0C4FD9415A7D7EE00212EF1 /* config.fish */; };
		D07D266C15E33B86009E43F6 /* completions in Copy Files */ = {isa = PBXBuildFile; fileRef = D025C02715D1FEA100B9DB63 /* completions */; };
		D07D266D15E33B86009E43F6 /* functions in Copy Files */ = {isa = PBXBuildFile; fileRef = D025C02815D1FEA100B9DB63 /* functions */; };
		D07D266E15E33B86009E43F6 /* tools in Copy Files */ = {isa = PBXBuildFile; fileRef = D025C02915D1FEA100B9DB63 /* tools */; };
		D07D267215E34171009E43F6 /* config.fish in Copy Files */ = {isa = PBXBuildFile; fileRef = D0CBD580159EE48F0024809C /* config.fish */; };
		D0879AC816BF9AAB00E98E56 /* fish_term_icon.icns in Resources */ = {isa = PBXBuildFile; fileRef = D0879AC616BF9A1A00E98E56 /* fish_term_icon.icns */; };
		D0A564FE168D23D800AF6161 /* man in CopyFiles */ = {isa = PBXBuildFile; fileRef = D0A564F1168D0BAB00AF6161 /* man */; };
		D0A56501168D258300AF6161 /* man in Copy Files */ = {isa = PBXBuildFile; fileRef = D0A564F1168D0BAB00AF6161 /* man */; };
		D0C52F371765284C00BFAB82 /* parse_tree.cpp in Sources */ = {isa = PBXBuildFile; fileRef = D0C52F351765284C00BFAB82 /* parse_tree.cpp */; };
		D0C9733818DE5449002D7C81 /* utf8.cpp in Sources */ = {isa = PBXBuildFile; fileRef = D0C9733718DE5449002D7C81 /* utf8.cpp */; };
		D0C9A72B197444E40006BE78 /* docopt_fish.cpp in Sources */ = {isa = PBXBuildFile; fileRef = D0C9A729197444E40006BE78 /* docopt_fish.cpp */; };
		D0C9A72E19745B8E0006BE78 /* docopt_registration.cpp in Sources */ = {isa = PBXBuildFile; fileRef = D0C9A72C19745B8E0006BE78 /* docopt_registration.cpp */; };
		D0CBD587159EF0E10024809C /* launch_fish.scpt in Resources */ = {isa = PBXBuildFile; fileRef = D0CBD586159EF0E10024809C /* launch_fish.scpt */; };
		D0D02A67159837AD008E62BD /* complete.cpp in Sources */ = {isa = PBXBuildFile; fileRef = D0A0853713B3ACEE0099B651 /* complete.cpp */; };
		D0D02A69159837B2008E62BD /* env.cpp in Sources */ = {isa = PBXBuildFile; fileRef = D0A0853A13B3ACEE0099B651 /* env.cpp */; };
		D0D02A6A1598381A008E62BD /* exec.cpp in Sources */ = {isa = PBXBuildFile; fileRef = D0A0853C13B3ACEE0099B651 /* exec.cpp */; };
		D0D02A6B1598381F008E62BD /* expand.cpp in Sources */ = {isa = PBXBuildFile; fileRef = D0A0853D13B3ACEE0099B651 /* expand.cpp */; };
		D0D02A6C15983829008E62BD /* highlight.cpp in Sources */ = {isa = PBXBuildFile; fileRef = D0A0854713B3ACEE0099B651 /* highlight.cpp */; };
		D0D02A6D1598382C008E62BD /* history.cpp in Sources */ = {isa = PBXBuildFile; fileRef = D0A0854813B3ACEE0099B651 /* history.cpp */; };
		D0D02A6E15983838008E62BD /* kill.cpp in Sources */ = {isa = PBXBuildFile; fileRef = D0A0854F13B3ACEE0099B651 /* kill.cpp */; };
		D0D02A6F1598383E008E62BD /* parser.cpp in Sources */ = {isa = PBXBuildFile; fileRef = D0A0855413B3ACEE0099B651 /* parser.cpp */; };
		D0D02A7015983842008E62BD /* proc.cpp in Sources */ = {isa = PBXBuildFile; fileRef = D0A0855713B3ACEE0099B651 /* proc.cpp */; };
		D0D02A7115983848008E62BD /* reader.cpp in Sources */ = {isa = PBXBuildFile; fileRef = D0A0855813B3ACEE0099B651 /* reader.cpp */; };
		D0D02A721598384C008E62BD /* sanity.cpp in Sources */ = {isa = PBXBuildFile; fileRef = D0A0855913B3ACEE0099B651 /* sanity.cpp */; };
		D0D02A7315983852008E62BD /* tokenizer.cpp in Sources */ = {isa = PBXBuildFile; fileRef = D0A0855D13B3ACEE0099B651 /* tokenizer.cpp */; };
		D0D02A7415983857008E62BD /* wildcard.cpp in Sources */ = {isa = PBXBuildFile; fileRef = D0A0856013B3ACEE0099B651 /* wildcard.cpp */; };
		D0D02A751598385E008E62BD /* wgetopt.cpp in Sources */ = {isa = PBXBuildFile; fileRef = D0A0855F13B3ACEE0099B651 /* wgetopt.cpp */; };
		D0D02A7615983869008E62BD /* wutil.cpp in Sources */ = {isa = PBXBuildFile; fileRef = D0A0856113B3ACEE0099B651 /* wutil.cpp */; };
		D0D02A7715983875008E62BD /* input.cpp in Sources */ = {isa = PBXBuildFile; fileRef = D0A0854A13B3ACEE0099B651 /* input.cpp */; };
		D0D02A781598387E008E62BD /* output.cpp in Sources */ = {isa = PBXBuildFile; fileRef = D0A0855113B3ACEE0099B651 /* output.cpp */; };
		D0D02A7915983888008E62BD /* intern.cpp in Sources */ = {isa = PBXBuildFile; fileRef = D0A0854B13B3ACEE0099B651 /* intern.cpp */; };
		D0D02A7B15983928008E62BD /* env_universal_common.cpp in Sources */ = {isa = PBXBuildFile; fileRef = D0A0853813B3ACEE0099B651 /* env_universal_common.cpp */; };
		D0D02A7C159839D5008E62BD /* autoload.cpp in Sources */ = {isa = PBXBuildFile; fileRef = D0C6FCC914CFA4B0004CE8AD /* autoload.cpp */; };
		D0D02A7D159839D5008E62BD /* builtin_test.cpp in Sources */ = {isa = PBXBuildFile; fileRef = D0F3373A1506DE3C00ECEFC0 /* builtin_test.cpp */; };
		D0D02A7E159839D5008E62BD /* color.cpp in Sources */ = {isa = PBXBuildFile; fileRef = D0B6B0FE14E88BA400AD6C10 /* color.cpp */; };
		D0D02A7F159839D5008E62BD /* common.cpp in Sources */ = {isa = PBXBuildFile; fileRef = D0A0853613B3ACEE0099B651 /* common.cpp */; };
		D0D02A80159839D5008E62BD /* event.cpp in Sources */ = {isa = PBXBuildFile; fileRef = D0A0853B13B3ACEE0099B651 /* event.cpp */; };
		D0D02A81159839D5008E62BD /* input_common.cpp in Sources */ = {isa = PBXBuildFile; fileRef = D0A0854913B3ACEE0099B651 /* input_common.cpp */; };
		D0D02A82159839D5008E62BD /* io.cpp in Sources */ = {isa = PBXBuildFile; fileRef = D0A0854C13B3ACEE0099B651 /* io.cpp */; };
		D0D02A83159839D5008E62BD /* iothread.cpp in Sources */ = {isa = PBXBuildFile; fileRef = D0A0854D13B3ACEE0099B651 /* iothread.cpp */; };
		D0D02A84159839D5008E62BD /* parse_util.cpp in Sources */ = {isa = PBXBuildFile; fileRef = D0A0855213B3ACEE0099B651 /* parse_util.cpp */; };
		D0D02A85159839D5008E62BD /* path.cpp in Sources */ = {isa = PBXBuildFile; fileRef = D0A0855513B3ACEE0099B651 /* path.cpp */; };
		D0D02A86159839D5008E62BD /* postfork.cpp in Sources */ = {isa = PBXBuildFile; fileRef = D09B1C1914FC7B5B00F91077 /* postfork.cpp */; };
		D0D02A87159839D5008E62BD /* screen.cpp in Sources */ = {isa = PBXBuildFile; fileRef = D0A0855A13B3ACEE0099B651 /* screen.cpp */; };
		D0D02A88159839D5008E62BD /* signal.cpp in Sources */ = {isa = PBXBuildFile; fileRef = D0A0855C13B3ACEE0099B651 /* signal.cpp */; };
		D0D02A89159839DF008E62BD /* fish.cpp in Sources */ = {isa = PBXBuildFile; fileRef = D0A0854213B3ACEE0099B651 /* fish.cpp */; };
		D0D02A8D15983CFA008E62BD /* libncurses.dylib in Frameworks */ = {isa = PBXBuildFile; fileRef = D0D02A8C15983CFA008E62BD /* libncurses.dylib */; };
		D0D02A8F15983D8F008E62BD /* parser_keywords.cpp in Sources */ = {isa = PBXBuildFile; fileRef = D0A0855313B3ACEE0099B651 /* parser_keywords.cpp */; };
		D0D02AD615986492008E62BD /* fish_indent.cpp in Sources */ = {isa = PBXBuildFile; fileRef = D0A0853F13B3ACEE0099B651 /* fish_indent.cpp */; };
		D0D02AD715986498008E62BD /* print_help.cpp in Sources */ = {isa = PBXBuildFile; fileRef = D0A0855613B3ACEE0099B651 /* print_help.cpp */; };
		D0D02AD81598649E008E62BD /* common.cpp in Sources */ = {isa = PBXBuildFile; fileRef = D0A0853613B3ACEE0099B651 /* common.cpp */; };
		D0D02AD9159864A6008E62BD /* parser_keywords.cpp in Sources */ = {isa = PBXBuildFile; fileRef = D0A0855313B3ACEE0099B651 /* parser_keywords.cpp */; };
		D0D02ADA159864AB008E62BD /* wutil.cpp in Sources */ = {isa = PBXBuildFile; fileRef = D0A0856113B3ACEE0099B651 /* wutil.cpp */; };
		D0D02ADB159864C2008E62BD /* tokenizer.cpp in Sources */ = {isa = PBXBuildFile; fileRef = D0A0855D13B3ACEE0099B651 /* tokenizer.cpp */; };
		D0D02ADC159864D5008E62BD /* libncurses.dylib in Frameworks */ = {isa = PBXBuildFile; fileRef = D0D02A8C15983CFA008E62BD /* libncurses.dylib */; };
		D0D2694915983772005D9B9C /* function.cpp in Sources */ = {isa = PBXBuildFile; fileRef = D0A0854413B3ACEE0099B651 /* function.cpp */; };
		D0D2694A15983779005D9B9C /* builtin.cpp in Sources */ = {isa = PBXBuildFile; fileRef = D0A0853513B3ACEE0099B651 /* builtin.cpp */; };
		D0F019F115A977140034B3B1 /* fish in CopyFiles */ = {isa = PBXBuildFile; fileRef = D0D2693C159835CA005D9B9C /* fish */; };
		D0F019F315A977290034B3B1 /* fish_indent in CopyFiles */ = {isa = PBXBuildFile; fileRef = D0D02AD01598642A008E62BD /* fish_indent */; };
		D0F019F815A977AB0034B3B1 /* config.fish in CopyFiles */ = {isa = PBXBuildFile; fileRef = D0CBD580159EE48F0024809C /* config.fish */; };
		D0F019FD15A977CA0034B3B1 /* config.fish in CopyFiles */ = {isa = PBXBuildFile; fileRef = D0C4FD9415A7D7EE00212EF1 /* config.fish */; };
		D0F01A0315A978910034B3B1 /* osx_fish_launcher.m in Sources */ = {isa = PBXBuildFile; fileRef = D0D02AFA159871B2008E62BD /* osx_fish_launcher.m */; };
		D0F01A0515A978A10034B3B1 /* Foundation.framework in Frameworks */ = {isa = PBXBuildFile; fileRef = D0CBD583159EEE010024809C /* Foundation.framework */; };
		D0FE8EE8179FB760008C9F21 /* parse_productions.cpp in Sources */ = {isa = PBXBuildFile; fileRef = D0FE8EE7179FB75F008C9F21 /* parse_productions.cpp */; };
/* End PBXBuildFile section */

/* Begin PBXContainerItemProxy section */
		D031890715E36CC000D9CC39 /* PBXContainerItemProxy */ = {
			isa = PBXContainerItemProxy;
			containerPortal = D0A084F213B3AC130099B651 /* Project object */;
			proxyType = 1;
			remoteGlobalIDString = D0F019EC15A976F30034B3B1;
			remoteInfo = base;
		};
		D07D265815E33B86009E43F6 /* PBXContainerItemProxy */ = {
			isa = PBXContainerItemProxy;
			containerPortal = D0A084F213B3AC130099B651 /* Project object */;
			proxyType = 1;
			remoteGlobalIDString = D0D2693B159835CA005D9B9C;
			remoteInfo = fish_shell;
		};
		D07D265E15E33B86009E43F6 /* PBXContainerItemProxy */ = {
			isa = PBXContainerItemProxy;
			containerPortal = D0A084F213B3AC130099B651 /* Project object */;
			proxyType = 1;
			remoteGlobalIDString = D0D02ACF1598642A008E62BD;
			remoteInfo = fish_indent;
		};
		D0A564EE168D09C000AF6161 /* PBXContainerItemProxy */ = {
			isa = PBXContainerItemProxy;
			containerPortal = D0A084F213B3AC130099B651 /* Project object */;
			proxyType = 1;
			remoteGlobalIDString = D0A564E6168CFDD800AF6161;
			remoteInfo = man_pages;
		};
		D0A564FF168D257900AF6161 /* PBXContainerItemProxy */ = {
			isa = PBXContainerItemProxy;
			containerPortal = D0A084F213B3AC130099B651 /* Project object */;
			proxyType = 1;
			remoteGlobalIDString = D0A564E6168CFDD800AF6161;
			remoteInfo = man_pages;
		};
		D0F01A1215AA36280034B3B1 /* PBXContainerItemProxy */ = {
			isa = PBXContainerItemProxy;
			containerPortal = D0A084F213B3AC130099B651 /* Project object */;
			proxyType = 1;
			remoteGlobalIDString = D0D2693B159835CA005D9B9C;
			remoteInfo = fish_shell;
		};
		D0F01A1615AA36300034B3B1 /* PBXContainerItemProxy */ = {
			isa = PBXContainerItemProxy;
			containerPortal = D0A084F213B3AC130099B651 /* Project object */;
			proxyType = 1;
			remoteGlobalIDString = D0D02ACF1598642A008E62BD;
			remoteInfo = fish_indent;
		};
/* End PBXContainerItemProxy section */

/* Begin PBXCopyFilesBuildPhase section */
		D01A2C9B16964C8200767098 /* Copy Files */ = {
			isa = PBXCopyFilesBuildPhase;
			buildActionMask = 2147483647;
			dstPath = base/share/man;
			dstSubfolderSpec = 1;
			files = (
				D01A2D24169B736200767098 /* man1 in Copy Files */,
			);
			name = "Copy Files";
			runOnlyForDeploymentPostprocessing = 0;
		};
		D01A2CA716965ADD00767098 /* CopyFiles */ = {
			isa = PBXCopyFilesBuildPhase;
			buildActionMask = 8;
			dstPath = "${INSTALL_PATH}/share/man/";
			dstSubfolderSpec = 0;
			files = (
				D01A2D25169B737700767098 /* man1 in CopyFiles */,
			);
			runOnlyForDeploymentPostprocessing = 1;
		};
		D033780F15DC6D2A00A634BA /* CopyFiles */ = {
			isa = PBXCopyFilesBuildPhase;
			buildActionMask = 2147483647;
			dstPath = base/share/fish;
			dstSubfolderSpec = 1;
			files = (
				D033781115DC6D4C00A634BA /* completions in CopyFiles */,
				D033781215DC6D5200A634BA /* functions in CopyFiles */,
				D033781315DC6D5400A634BA /* tools in CopyFiles */,
				D0A564FE168D23D800AF6161 /* man in CopyFiles */,
			);
			runOnlyForDeploymentPostprocessing = 0;
		};
		D07D266915E33B86009E43F6 /* CopyFiles */ = {
			isa = PBXCopyFilesBuildPhase;
			buildActionMask = 8;
			dstPath = "${INSTALL_PATH}/etc/fish";
			dstSubfolderSpec = 0;
			files = (
				D07D266A15E33B86009E43F6 /* config.fish in CopyFiles */,
			);
			runOnlyForDeploymentPostprocessing = 1;
		};
		D07D266B15E33B86009E43F6 /* Copy Files */ = {
			isa = PBXCopyFilesBuildPhase;
			buildActionMask = 8;
			dstPath = "${INSTALL_PATH}/share/fish";
			dstSubfolderSpec = 0;
			files = (
				D07D267215E34171009E43F6 /* config.fish in Copy Files */,
				D07D266C15E33B86009E43F6 /* completions in Copy Files */,
				D07D266D15E33B86009E43F6 /* functions in Copy Files */,
				D07D266E15E33B86009E43F6 /* tools in Copy Files */,
				D0A56501168D258300AF6161 /* man in Copy Files */,
			);
			name = "Copy Files";
			runOnlyForDeploymentPostprocessing = 1;
		};
		D0F019F015A977010034B3B1 /* CopyFiles */ = {
			isa = PBXCopyFilesBuildPhase;
			buildActionMask = 2147483647;
			dstPath = base/bin;
			dstSubfolderSpec = 1;
			files = (
				D0F019F115A977140034B3B1 /* fish in CopyFiles */,
				D0F019F315A977290034B3B1 /* fish_indent in CopyFiles */,
			);
			runOnlyForDeploymentPostprocessing = 0;
		};
		D0F019F715A977A00034B3B1 /* CopyFiles */ = {
			isa = PBXCopyFilesBuildPhase;
			buildActionMask = 2147483647;
			dstPath = base/share/fish;
			dstSubfolderSpec = 1;
			files = (
				D0F019F815A977AB0034B3B1 /* config.fish in CopyFiles */,
			);
			runOnlyForDeploymentPostprocessing = 0;
		};
		D0F019FC15A977B40034B3B1 /* CopyFiles */ = {
			isa = PBXCopyFilesBuildPhase;
			buildActionMask = 2147483647;
			dstPath = base/etc/fish;
			dstSubfolderSpec = 1;
			files = (
				D0F019FD15A977CA0034B3B1 /* config.fish in CopyFiles */,
			);
			runOnlyForDeploymentPostprocessing = 0;
		};
/* End PBXCopyFilesBuildPhase section */

/* Begin PBXFileReference section */
<<<<<<< HEAD
		D007690B19899E4000CA4627 /* docopt_fish_grammar.h */ = {isa = PBXFileReference; lastKnownFileType = sourcecode.c.h; path = docopt_fish_grammar.h; sourceTree = "<group>"; };
		D007690C19899E4400CA4627 /* docopt_fish_parse_tree.cpp */ = {isa = PBXFileReference; fileEncoding = 4; lastKnownFileType = sourcecode.cpp.cpp; path = docopt_fish_parse_tree.cpp; sourceTree = "<group>"; };
		D007690E19899E4F00CA4627 /* docopt_fish_types.h */ = {isa = PBXFileReference; lastKnownFileType = sourcecode.c.h; path = docopt_fish_types.h; sourceTree = "<group>"; };
=======
		D00769421990137800CA4627 /* fish_tests */ = {isa = PBXFileReference; explicitFileType = "compiled.mach-o.executable"; includeInIndex = 0; path = fish_tests; sourceTree = BUILT_PRODUCTS_DIR; };
>>>>>>> 33c714ca
		D00F63F019137E9D00FCCDEC /* fish_version.cpp */ = {isa = PBXFileReference; fileEncoding = 4; lastKnownFileType = sourcecode.cpp.cpp; path = fish_version.cpp; sourceTree = "<group>"; };
		D01A2D23169B730A00767098 /* man1 */ = {isa = PBXFileReference; lastKnownFileType = text; name = man1; path = pages_for_manpath/man1; sourceTree = BUILT_PRODUCTS_DIR; };
		D025C02715D1FEA100B9DB63 /* completions */ = {isa = PBXFileReference; lastKnownFileType = folder; name = completions; path = share/completions; sourceTree = "<group>"; };
		D025C02815D1FEA100B9DB63 /* functions */ = {isa = PBXFileReference; lastKnownFileType = folder; name = functions; path = share/functions; sourceTree = "<group>"; };
		D025C02915D1FEA100B9DB63 /* tools */ = {isa = PBXFileReference; lastKnownFileType = folder; name = tools; path = share/tools; sourceTree = "<group>"; };
		D031890915E36D9800D9CC39 /* base */ = {isa = PBXFileReference; lastKnownFileType = text; path = base; sourceTree = BUILT_PRODUCTS_DIR; };
		D03238891849D1980032CF2C /* pager.cpp */ = {isa = PBXFileReference; fileEncoding = 4; lastKnownFileType = sourcecode.cpp.cpp; path = pager.cpp; sourceTree = "<group>"; };
		D032388A1849D1980032CF2C /* pager.h */ = {isa = PBXFileReference; fileEncoding = 4; lastKnownFileType = sourcecode.c.h; path = pager.h; sourceTree = "<group>"; };
		D03EE83814DF88B200FC7150 /* lru.h */ = {isa = PBXFileReference; lastKnownFileType = sourcecode.c.h; path = lru.h; sourceTree = "<group>"; };
		D052D8091868F7FC003ABCBD /* parse_execution.cpp */ = {isa = PBXFileReference; fileEncoding = 4; lastKnownFileType = sourcecode.cpp.cpp; path = parse_execution.cpp; sourceTree = "<group>"; };
		D052D80A1868F7FC003ABCBD /* parse_execution.h */ = {isa = PBXFileReference; fileEncoding = 4; lastKnownFileType = sourcecode.c.h; path = parse_execution.h; sourceTree = "<group>"; };
		D07B247215BCC15700D4ADB4 /* add-shell */ = {isa = PBXFileReference; fileEncoding = 4; lastKnownFileType = text.script.sh; name = "add-shell"; path = "build_tools/osx_package_scripts/add-shell"; sourceTree = "<group>"; };
		D07B247515BCC4BE00D4ADB4 /* install.sh */ = {isa = PBXFileReference; fileEncoding = 4; lastKnownFileType = text.script.sh; name = install.sh; path = osx/install.sh; sourceTree = "<group>"; };
		D0879AC616BF9A1A00E98E56 /* fish_term_icon.icns */ = {isa = PBXFileReference; lastKnownFileType = image.icns; name = fish_term_icon.icns; path = osx/fish_term_icon.icns; sourceTree = "<group>"; };
		D09B1C1914FC7B5B00F91077 /* postfork.cpp */ = {isa = PBXFileReference; lastKnownFileType = sourcecode.cpp.cpp; path = postfork.cpp; sourceTree = "<group>"; };
		D09B1C1A14FC7B5B00F91077 /* postfork.h */ = {isa = PBXFileReference; lastKnownFileType = sourcecode.c.h; path = postfork.h; sourceTree = "<group>"; };
		D0A0850313B3ACEE0099B651 /* builtin.h */ = {isa = PBXFileReference; fileEncoding = 4; lastKnownFileType = sourcecode.c.h; path = builtin.h; sourceTree = "<group>"; };
		D0A0850413B3ACEE0099B651 /* common.h */ = {isa = PBXFileReference; fileEncoding = 4; lastKnownFileType = sourcecode.c.h; path = common.h; sourceTree = "<group>"; };
		D0A0850513B3ACEE0099B651 /* complete.h */ = {isa = PBXFileReference; fileEncoding = 4; lastKnownFileType = sourcecode.c.h; path = complete.h; sourceTree = "<group>"; };
		D0A0850613B3ACEE0099B651 /* config.h */ = {isa = PBXFileReference; fileEncoding = 4; lastKnownFileType = sourcecode.c.h; path = config.h; sourceTree = "<group>"; };
		D0A0850713B3ACEE0099B651 /* env_universal_common.h */ = {isa = PBXFileReference; fileEncoding = 4; lastKnownFileType = sourcecode.c.h; path = env_universal_common.h; sourceTree = "<group>"; };
		D0A0850913B3ACEE0099B651 /* env.h */ = {isa = PBXFileReference; fileEncoding = 4; lastKnownFileType = sourcecode.c.h; path = env.h; sourceTree = "<group>"; };
		D0A0850A13B3ACEE0099B651 /* event.h */ = {isa = PBXFileReference; fileEncoding = 4; lastKnownFileType = sourcecode.c.h; path = event.h; sourceTree = "<group>"; };
		D0A0850B13B3ACEE0099B651 /* exec.h */ = {isa = PBXFileReference; fileEncoding = 4; lastKnownFileType = sourcecode.c.h; path = exec.h; sourceTree = "<group>"; };
		D0A0850C13B3ACEE0099B651 /* expand.h */ = {isa = PBXFileReference; fileEncoding = 4; lastKnownFileType = sourcecode.c.h; path = expand.h; sourceTree = "<group>"; };
		D0A0850D13B3ACEE0099B651 /* fallback.h */ = {isa = PBXFileReference; fileEncoding = 4; lastKnownFileType = sourcecode.c.h; path = fallback.h; sourceTree = "<group>"; };
		D0A0850E13B3ACEE0099B651 /* function.h */ = {isa = PBXFileReference; fileEncoding = 4; lastKnownFileType = sourcecode.c.h; path = function.h; sourceTree = "<group>"; };
		D0A0851113B3ACEE0099B651 /* highlight.h */ = {isa = PBXFileReference; fileEncoding = 4; lastKnownFileType = sourcecode.c.h; path = highlight.h; sourceTree = "<group>"; };
		D0A0851213B3ACEE0099B651 /* history.h */ = {isa = PBXFileReference; fileEncoding = 4; lastKnownFileType = sourcecode.c.h; path = history.h; sourceTree = "<group>"; };
		D0A0851313B3ACEE0099B651 /* input_common.h */ = {isa = PBXFileReference; fileEncoding = 4; lastKnownFileType = sourcecode.c.h; path = input_common.h; sourceTree = "<group>"; };
		D0A0851413B3ACEE0099B651 /* input.h */ = {isa = PBXFileReference; fileEncoding = 4; lastKnownFileType = sourcecode.c.h; path = input.h; sourceTree = "<group>"; };
		D0A0851513B3ACEE0099B651 /* intern.h */ = {isa = PBXFileReference; fileEncoding = 4; lastKnownFileType = sourcecode.c.h; path = intern.h; sourceTree = "<group>"; };
		D0A0851613B3ACEE0099B651 /* io.h */ = {isa = PBXFileReference; fileEncoding = 4; lastKnownFileType = sourcecode.c.h; path = io.h; sourceTree = "<group>"; };
		D0A0851713B3ACEE0099B651 /* iothread.h */ = {isa = PBXFileReference; fileEncoding = 4; lastKnownFileType = sourcecode.c.h; path = iothread.h; sourceTree = "<group>"; };
		D0A0851813B3ACEE0099B651 /* kill.h */ = {isa = PBXFileReference; fileEncoding = 4; lastKnownFileType = sourcecode.c.h; path = kill.h; sourceTree = "<group>"; };
		D0A0851913B3ACEE0099B651 /* mimedb.h */ = {isa = PBXFileReference; fileEncoding = 4; lastKnownFileType = sourcecode.c.h; path = mimedb.h; sourceTree = "<group>"; };
		D0A0851A13B3ACEE0099B651 /* output.h */ = {isa = PBXFileReference; fileEncoding = 4; lastKnownFileType = sourcecode.c.h; path = output.h; sourceTree = "<group>"; };
		D0A0851B13B3ACEE0099B651 /* parse_util.h */ = {isa = PBXFileReference; fileEncoding = 4; lastKnownFileType = sourcecode.c.h; path = parse_util.h; sourceTree = "<group>"; };
		D0A0851C13B3ACEE0099B651 /* parser_keywords.h */ = {isa = PBXFileReference; fileEncoding = 4; lastKnownFileType = sourcecode.c.h; path = parser_keywords.h; sourceTree = "<group>"; };
		D0A0851D13B3ACEE0099B651 /* parser.h */ = {isa = PBXFileReference; fileEncoding = 4; lastKnownFileType = sourcecode.c.h; path = parser.h; sourceTree = "<group>"; };
		D0A0851E13B3ACEE0099B651 /* path.h */ = {isa = PBXFileReference; fileEncoding = 4; lastKnownFileType = sourcecode.c.h; path = path.h; sourceTree = "<group>"; };
		D0A0851F13B3ACEE0099B651 /* print_help.h */ = {isa = PBXFileReference; fileEncoding = 4; lastKnownFileType = sourcecode.c.h; path = print_help.h; sourceTree = "<group>"; };
		D0A0852013B3ACEE0099B651 /* proc.h */ = {isa = PBXFileReference; fileEncoding = 4; lastKnownFileType = sourcecode.c.h; path = proc.h; sourceTree = "<group>"; };
		D0A0852113B3ACEE0099B651 /* reader.h */ = {isa = PBXFileReference; fileEncoding = 4; lastKnownFileType = sourcecode.c.h; path = reader.h; sourceTree = "<group>"; };
		D0A0852213B3ACEE0099B651 /* sanity.h */ = {isa = PBXFileReference; fileEncoding = 4; lastKnownFileType = sourcecode.c.h; path = sanity.h; sourceTree = "<group>"; };
		D0A0852313B3ACEE0099B651 /* screen.h */ = {isa = PBXFileReference; fileEncoding = 4; lastKnownFileType = sourcecode.c.h; path = screen.h; sourceTree = "<group>"; };
		D0A0852413B3ACEE0099B651 /* signal.h */ = {isa = PBXFileReference; fileEncoding = 4; lastKnownFileType = sourcecode.c.h; path = signal.h; sourceTree = "<group>"; };
		D0A0852513B3ACEE0099B651 /* tokenizer.h */ = {isa = PBXFileReference; fileEncoding = 4; lastKnownFileType = sourcecode.c.h; path = tokenizer.h; sourceTree = "<group>"; };
		D0A0852613B3ACEE0099B651 /* util.h */ = {isa = PBXFileReference; fileEncoding = 4; lastKnownFileType = sourcecode.c.h; path = util.h; sourceTree = "<group>"; };
		D0A0852713B3ACEE0099B651 /* wgetopt.h */ = {isa = PBXFileReference; fileEncoding = 4; lastKnownFileType = sourcecode.c.h; path = wgetopt.h; sourceTree = "<group>"; };
		D0A0852813B3ACEE0099B651 /* wildcard.h */ = {isa = PBXFileReference; fileEncoding = 4; lastKnownFileType = sourcecode.c.h; path = wildcard.h; sourceTree = "<group>"; };
		D0A0852913B3ACEE0099B651 /* wutil.h */ = {isa = PBXFileReference; fileEncoding = 4; lastKnownFileType = sourcecode.c.h; path = wutil.h; sourceTree = "<group>"; };
		D0A0852A13B3ACEE0099B651 /* xdgmime.h */ = {isa = PBXFileReference; fileEncoding = 4; lastKnownFileType = sourcecode.c.h; path = xdgmime.h; sourceTree = "<group>"; };
		D0A0852B13B3ACEE0099B651 /* xdgmimealias.h */ = {isa = PBXFileReference; fileEncoding = 4; lastKnownFileType = sourcecode.c.h; path = xdgmimealias.h; sourceTree = "<group>"; };
		D0A0852C13B3ACEE0099B651 /* xdgmimeglob.h */ = {isa = PBXFileReference; fileEncoding = 4; lastKnownFileType = sourcecode.c.h; path = xdgmimeglob.h; sourceTree = "<group>"; };
		D0A0852D13B3ACEE0099B651 /* xdgmimeint.h */ = {isa = PBXFileReference; fileEncoding = 4; lastKnownFileType = sourcecode.c.h; path = xdgmimeint.h; sourceTree = "<group>"; };
		D0A0852E13B3ACEE0099B651 /* xdgmimemagic.h */ = {isa = PBXFileReference; fileEncoding = 4; lastKnownFileType = sourcecode.c.h; path = xdgmimemagic.h; sourceTree = "<group>"; };
		D0A0852F13B3ACEE0099B651 /* xdgmimeparent.h */ = {isa = PBXFileReference; fileEncoding = 4; lastKnownFileType = sourcecode.c.h; path = xdgmimeparent.h; sourceTree = "<group>"; };
		D0A0853013B3ACEE0099B651 /* builtin_commandline.cpp */ = {isa = PBXFileReference; fileEncoding = 4; lastKnownFileType = sourcecode.cpp.cpp; path = builtin_commandline.cpp; sourceTree = "<group>"; };
		D0A0853113B3ACEE0099B651 /* builtin_complete.cpp */ = {isa = PBXFileReference; fileEncoding = 4; lastKnownFileType = sourcecode.cpp.cpp; path = builtin_complete.cpp; sourceTree = "<group>"; };
		D0A0853213B3ACEE0099B651 /* builtin_jobs.cpp */ = {isa = PBXFileReference; fileEncoding = 4; lastKnownFileType = sourcecode.cpp.cpp; path = builtin_jobs.cpp; sourceTree = "<group>"; };
		D0A0853313B3ACEE0099B651 /* builtin_set.cpp */ = {isa = PBXFileReference; fileEncoding = 4; lastKnownFileType = sourcecode.cpp.cpp; path = builtin_set.cpp; sourceTree = "<group>"; };
		D0A0853413B3ACEE0099B651 /* builtin_ulimit.cpp */ = {isa = PBXFileReference; fileEncoding = 4; lastKnownFileType = sourcecode.cpp.cpp; path = builtin_ulimit.cpp; sourceTree = "<group>"; };
		D0A0853513B3ACEE0099B651 /* builtin.cpp */ = {isa = PBXFileReference; fileEncoding = 4; lastKnownFileType = sourcecode.cpp.cpp; path = builtin.cpp; sourceTree = "<group>"; };
		D0A0853613B3ACEE0099B651 /* common.cpp */ = {isa = PBXFileReference; fileEncoding = 4; lastKnownFileType = sourcecode.cpp.cpp; path = common.cpp; sourceTree = "<group>"; };
		D0A0853713B3ACEE0099B651 /* complete.cpp */ = {isa = PBXFileReference; fileEncoding = 4; lastKnownFileType = sourcecode.cpp.cpp; path = complete.cpp; sourceTree = "<group>"; };
		D0A0853813B3ACEE0099B651 /* env_universal_common.cpp */ = {isa = PBXFileReference; fileEncoding = 4; lastKnownFileType = sourcecode.cpp.cpp; path = env_universal_common.cpp; sourceTree = "<group>"; };
		D0A0853A13B3ACEE0099B651 /* env.cpp */ = {isa = PBXFileReference; fileEncoding = 4; lastKnownFileType = sourcecode.cpp.cpp; path = env.cpp; sourceTree = "<group>"; };
		D0A0853B13B3ACEE0099B651 /* event.cpp */ = {isa = PBXFileReference; fileEncoding = 4; lastKnownFileType = sourcecode.cpp.cpp; lineEnding = 0; path = event.cpp; sourceTree = "<group>"; xcLanguageSpecificationIdentifier = xcode.lang.cpp; };
		D0A0853C13B3ACEE0099B651 /* exec.cpp */ = {isa = PBXFileReference; fileEncoding = 4; lastKnownFileType = sourcecode.cpp.cpp; path = exec.cpp; sourceTree = "<group>"; };
		D0A0853D13B3ACEE0099B651 /* expand.cpp */ = {isa = PBXFileReference; fileEncoding = 4; lastKnownFileType = sourcecode.cpp.cpp; path = expand.cpp; sourceTree = "<group>"; };
		D0A0853E13B3ACEE0099B651 /* fallback.cpp */ = {isa = PBXFileReference; fileEncoding = 4; lastKnownFileType = sourcecode.cpp.cpp; path = fallback.cpp; sourceTree = "<group>"; };
		D0A0853F13B3ACEE0099B651 /* fish_indent.cpp */ = {isa = PBXFileReference; fileEncoding = 4; lastKnownFileType = sourcecode.cpp.cpp; path = fish_indent.cpp; sourceTree = "<group>"; };
		D0A0854113B3ACEE0099B651 /* fish_tests.cpp */ = {isa = PBXFileReference; fileEncoding = 4; lastKnownFileType = sourcecode.cpp.cpp; path = fish_tests.cpp; sourceTree = "<group>"; };
		D0A0854213B3ACEE0099B651 /* fish.cpp */ = {isa = PBXFileReference; fileEncoding = 4; lastKnownFileType = sourcecode.cpp.cpp; path = fish.cpp; sourceTree = "<group>"; };
		D0A0854413B3ACEE0099B651 /* function.cpp */ = {isa = PBXFileReference; fileEncoding = 4; lastKnownFileType = sourcecode.cpp.cpp; path = function.cpp; sourceTree = "<group>"; };
		D0A0854713B3ACEE0099B651 /* highlight.cpp */ = {isa = PBXFileReference; fileEncoding = 4; lastKnownFileType = sourcecode.cpp.cpp; path = highlight.cpp; sourceTree = "<group>"; };
		D0A0854813B3ACEE0099B651 /* history.cpp */ = {isa = PBXFileReference; fileEncoding = 4; lastKnownFileType = sourcecode.cpp.cpp; path = history.cpp; sourceTree = "<group>"; };
		D0A0854913B3ACEE0099B651 /* input_common.cpp */ = {isa = PBXFileReference; fileEncoding = 4; lastKnownFileType = sourcecode.cpp.cpp; path = input_common.cpp; sourceTree = "<group>"; };
		D0A0854A13B3ACEE0099B651 /* input.cpp */ = {isa = PBXFileReference; fileEncoding = 4; lastKnownFileType = sourcecode.cpp.cpp; path = input.cpp; sourceTree = "<group>"; };
		D0A0854B13B3ACEE0099B651 /* intern.cpp */ = {isa = PBXFileReference; fileEncoding = 4; lastKnownFileType = sourcecode.cpp.cpp; path = intern.cpp; sourceTree = "<group>"; };
		D0A0854C13B3ACEE0099B651 /* io.cpp */ = {isa = PBXFileReference; fileEncoding = 4; lastKnownFileType = sourcecode.cpp.cpp; path = io.cpp; sourceTree = "<group>"; };
		D0A0854D13B3ACEE0099B651 /* iothread.cpp */ = {isa = PBXFileReference; fileEncoding = 4; lastKnownFileType = sourcecode.cpp.cpp; path = iothread.cpp; sourceTree = "<group>"; };
		D0A0854E13B3ACEE0099B651 /* key_reader.cpp */ = {isa = PBXFileReference; fileEncoding = 4; lastKnownFileType = sourcecode.cpp.cpp; path = key_reader.cpp; sourceTree = "<group>"; };
		D0A0854F13B3ACEE0099B651 /* kill.cpp */ = {isa = PBXFileReference; fileEncoding = 4; lastKnownFileType = sourcecode.cpp.cpp; path = kill.cpp; sourceTree = "<group>"; };
		D0A0855013B3ACEE0099B651 /* mimedb.cpp */ = {isa = PBXFileReference; fileEncoding = 4; lastKnownFileType = sourcecode.cpp.cpp; path = mimedb.cpp; sourceTree = "<group>"; };
		D0A0855113B3ACEE0099B651 /* output.cpp */ = {isa = PBXFileReference; fileEncoding = 4; lastKnownFileType = sourcecode.cpp.cpp; path = output.cpp; sourceTree = "<group>"; };
		D0A0855213B3ACEE0099B651 /* parse_util.cpp */ = {isa = PBXFileReference; fileEncoding = 4; lastKnownFileType = sourcecode.cpp.cpp; path = parse_util.cpp; sourceTree = "<group>"; };
		D0A0855313B3ACEE0099B651 /* parser_keywords.cpp */ = {isa = PBXFileReference; fileEncoding = 4; lastKnownFileType = sourcecode.cpp.cpp; path = parser_keywords.cpp; sourceTree = "<group>"; };
		D0A0855413B3ACEE0099B651 /* parser.cpp */ = {isa = PBXFileReference; fileEncoding = 4; lastKnownFileType = sourcecode.cpp.cpp; lineEnding = 0; path = parser.cpp; sourceTree = "<group>"; xcLanguageSpecificationIdentifier = xcode.lang.cpp; };
		D0A0855513B3ACEE0099B651 /* path.cpp */ = {isa = PBXFileReference; fileEncoding = 4; lastKnownFileType = sourcecode.cpp.cpp; path = path.cpp; sourceTree = "<group>"; };
		D0A0855613B3ACEE0099B651 /* print_help.cpp */ = {isa = PBXFileReference; fileEncoding = 4; lastKnownFileType = sourcecode.cpp.cpp; path = print_help.cpp; sourceTree = "<group>"; };
		D0A0855713B3ACEE0099B651 /* proc.cpp */ = {isa = PBXFileReference; fileEncoding = 4; lastKnownFileType = sourcecode.cpp.cpp; path = proc.cpp; sourceTree = "<group>"; };
		D0A0855813B3ACEE0099B651 /* reader.cpp */ = {isa = PBXFileReference; fileEncoding = 4; lastKnownFileType = sourcecode.cpp.cpp; path = reader.cpp; sourceTree = "<group>"; };
		D0A0855913B3ACEE0099B651 /* sanity.cpp */ = {isa = PBXFileReference; fileEncoding = 4; lastKnownFileType = sourcecode.cpp.cpp; path = sanity.cpp; sourceTree = "<group>"; };
		D0A0855A13B3ACEE0099B651 /* screen.cpp */ = {isa = PBXFileReference; fileEncoding = 4; lastKnownFileType = sourcecode.cpp.cpp; path = screen.cpp; sourceTree = "<group>"; };
		D0A0855C13B3ACEE0099B651 /* signal.cpp */ = {isa = PBXFileReference; fileEncoding = 4; lastKnownFileType = sourcecode.cpp.cpp; path = signal.cpp; sourceTree = "<group>"; };
		D0A0855D13B3ACEE0099B651 /* tokenizer.cpp */ = {isa = PBXFileReference; fileEncoding = 4; lastKnownFileType = sourcecode.cpp.cpp; path = tokenizer.cpp; sourceTree = "<group>"; };
		D0A0855E13B3ACEE0099B651 /* util.cpp */ = {isa = PBXFileReference; fileEncoding = 4; lastKnownFileType = sourcecode.cpp.cpp; path = util.cpp; sourceTree = "<group>"; };
		D0A0855F13B3ACEE0099B651 /* wgetopt.cpp */ = {isa = PBXFileReference; fileEncoding = 4; lastKnownFileType = sourcecode.cpp.cpp; path = wgetopt.cpp; sourceTree = "<group>"; };
		D0A0856013B3ACEE0099B651 /* wildcard.cpp */ = {isa = PBXFileReference; fileEncoding = 4; lastKnownFileType = sourcecode.cpp.cpp; path = wildcard.cpp; sourceTree = "<group>"; };
		D0A0856113B3ACEE0099B651 /* wutil.cpp */ = {isa = PBXFileReference; fileEncoding = 4; lastKnownFileType = sourcecode.cpp.cpp; path = wutil.cpp; sourceTree = "<group>"; };
		D0A0856213B3ACEE0099B651 /* xdgmime.cpp */ = {isa = PBXFileReference; fileEncoding = 4; lastKnownFileType = sourcecode.cpp.cpp; path = xdgmime.cpp; sourceTree = "<group>"; };
		D0A0856313B3ACEE0099B651 /* xdgmimealias.cpp */ = {isa = PBXFileReference; fileEncoding = 4; lastKnownFileType = sourcecode.cpp.cpp; path = xdgmimealias.cpp; sourceTree = "<group>"; };
		D0A0856413B3ACEE0099B651 /* xdgmimeglob.cpp */ = {isa = PBXFileReference; fileEncoding = 4; lastKnownFileType = sourcecode.cpp.cpp; path = xdgmimeglob.cpp; sourceTree = "<group>"; };
		D0A0856513B3ACEE0099B651 /* xdgmimeint.cpp */ = {isa = PBXFileReference; fileEncoding = 4; lastKnownFileType = sourcecode.cpp.cpp; path = xdgmimeint.cpp; sourceTree = "<group>"; };
		D0A0856613B3ACEE0099B651 /* xdgmimemagic.cpp */ = {isa = PBXFileReference; fileEncoding = 4; lastKnownFileType = sourcecode.cpp.cpp; path = xdgmimemagic.cpp; sourceTree = "<group>"; };
		D0A0856713B3ACEE0099B651 /* xdgmimeparent.cpp */ = {isa = PBXFileReference; fileEncoding = 4; lastKnownFileType = sourcecode.cpp.cpp; path = xdgmimeparent.cpp; sourceTree = "<group>"; };
		D0A564D2168CF34A00AF6161 /* doc_src */ = {isa = PBXFileReference; lastKnownFileType = folder; path = doc_src; sourceTree = "<group>"; };
		D0A564F1168D0BAB00AF6161 /* man */ = {isa = PBXFileReference; lastKnownFileType = text; path = man; sourceTree = BUILT_PRODUCTS_DIR; };
		D0A564F2168D1F2000AF6161 /* build_documentation.sh */ = {isa = PBXFileReference; lastKnownFileType = text.script.sh; name = build_documentation.sh; path = build_tools/build_documentation.sh; sourceTree = "<group>"; };
		D0B6B0FE14E88BA400AD6C10 /* color.cpp */ = {isa = PBXFileReference; fileEncoding = 4; lastKnownFileType = sourcecode.cpp.cpp; path = color.cpp; sourceTree = "<group>"; };
		D0B6B0FF14E88BA400AD6C10 /* color.h */ = {isa = PBXFileReference; fileEncoding = 4; lastKnownFileType = sourcecode.c.h; path = color.h; sourceTree = "<group>"; };
		D0C4FD9415A7D7EE00212EF1 /* config.fish */ = {isa = PBXFileReference; lastKnownFileType = text; name = config.fish; path = etc/config.fish; sourceTree = "<group>"; };
		D0C52F351765284C00BFAB82 /* parse_tree.cpp */ = {isa = PBXFileReference; fileEncoding = 4; lastKnownFileType = sourcecode.cpp.cpp; path = parse_tree.cpp; sourceTree = "<group>"; };
		D0C52F361765284C00BFAB82 /* parse_tree.h */ = {isa = PBXFileReference; fileEncoding = 4; lastKnownFileType = sourcecode.c.h; path = parse_tree.h; sourceTree = "<group>"; };
		D0C6FCC914CFA4B0004CE8AD /* autoload.cpp */ = {isa = PBXFileReference; fileEncoding = 4; lastKnownFileType = sourcecode.cpp.cpp; path = autoload.cpp; sourceTree = "<group>"; };
		D0C6FCCB14CFA4B7004CE8AD /* autoload.h */ = {isa = PBXFileReference; fileEncoding = 4; lastKnownFileType = sourcecode.c.h; path = autoload.h; sourceTree = "<group>"; };
		D0C861EA16CC7054003B5A04 /* builtin_set_color.cpp */ = {isa = PBXFileReference; lastKnownFileType = sourcecode.cpp.cpp; path = builtin_set_color.cpp; sourceTree = "<group>"; };
		D0C9733718DE5449002D7C81 /* utf8.cpp */ = {isa = PBXFileReference; fileEncoding = 4; lastKnownFileType = sourcecode.cpp.cpp; path = utf8.cpp; sourceTree = "<group>"; };
		D0C9733A18DE5451002D7C81 /* utf8.h */ = {isa = PBXFileReference; lastKnownFileType = sourcecode.c.h; path = utf8.h; sourceTree = "<group>"; };
		D0C9A729197444E40006BE78 /* docopt_fish.cpp */ = {isa = PBXFileReference; fileEncoding = 4; lastKnownFileType = sourcecode.cpp.cpp; path = docopt_fish.cpp; sourceTree = "<group>"; };
		D0C9A72A197444E40006BE78 /* docopt_fish.h */ = {isa = PBXFileReference; fileEncoding = 4; lastKnownFileType = sourcecode.c.h; path = docopt_fish.h; sourceTree = "<group>"; };
		D0C9A72C19745B8E0006BE78 /* docopt_registration.cpp */ = {isa = PBXFileReference; fileEncoding = 4; lastKnownFileType = sourcecode.cpp.cpp; path = docopt_registration.cpp; sourceTree = "<group>"; };
		D0C9A72D19745B8E0006BE78 /* docopt_registration.h */ = {isa = PBXFileReference; fileEncoding = 4; lastKnownFileType = sourcecode.c.h; path = docopt_registration.h; sourceTree = "<group>"; };
		D0CA63F316FC275F00093BD4 /* builtin_printf.cpp */ = {isa = PBXFileReference; lastKnownFileType = sourcecode.cpp.cpp; path = builtin_printf.cpp; sourceTree = "<group>"; };
		D0CBD580159EE48F0024809C /* config.fish */ = {isa = PBXFileReference; lastKnownFileType = text; name = config.fish; path = share/config.fish; sourceTree = "<group>"; };
		D0CBD583159EEE010024809C /* Foundation.framework */ = {isa = PBXFileReference; lastKnownFileType = wrapper.framework; name = Foundation.framework; path = System/Library/Frameworks/Foundation.framework; sourceTree = SDKROOT; };
		D0CBD586159EF0E10024809C /* launch_fish.scpt */ = {isa = PBXFileReference; lastKnownFileType = file; name = launch_fish.scpt; path = osx/launch_fish.scpt; sourceTree = "<group>"; };
		D0D02A8C15983CFA008E62BD /* libncurses.dylib */ = {isa = PBXFileReference; lastKnownFileType = "compiled.mach-o.dylib"; name = libncurses.dylib; path = usr/lib/libncurses.dylib; sourceTree = SDKROOT; };
		D0D02A9A15985A75008E62BD /* fish.app */ = {isa = PBXFileReference; explicitFileType = wrapper.application; includeInIndex = 0; path = fish.app; sourceTree = BUILT_PRODUCTS_DIR; };
		D0D02AA915985C0C008E62BD /* Info.plist */ = {isa = PBXFileReference; fileEncoding = 4; lastKnownFileType = text.plist.xml; name = Info.plist; path = osx/Info.plist; sourceTree = "<group>"; };
		D0D02AD01598642A008E62BD /* fish_indent */ = {isa = PBXFileReference; explicitFileType = "compiled.mach-o.executable"; includeInIndex = 0; path = fish_indent; sourceTree = BUILT_PRODUCTS_DIR; };
		D0D02AFA159871B2008E62BD /* osx_fish_launcher.m */ = {isa = PBXFileReference; fileEncoding = 4; lastKnownFileType = sourcecode.c.objc; name = osx_fish_launcher.m; path = osx/osx_fish_launcher.m; sourceTree = "<group>"; };
		D0D2693C159835CA005D9B9C /* fish */ = {isa = PBXFileReference; explicitFileType = "compiled.mach-o.executable"; includeInIndex = 0; path = fish; sourceTree = BUILT_PRODUCTS_DIR; };
		D0D9B2B318555D92001AE279 /* parse_constants.h */ = {isa = PBXFileReference; lastKnownFileType = sourcecode.c.h; path = parse_constants.h; sourceTree = "<group>"; };
		D0F3373A1506DE3C00ECEFC0 /* builtin_test.cpp */ = {isa = PBXFileReference; lastKnownFileType = sourcecode.cpp.cpp; path = builtin_test.cpp; sourceTree = "<group>"; };
		D0F5E28415A7A32D00315DFF /* config.h */ = {isa = PBXFileReference; fileEncoding = 4; lastKnownFileType = sourcecode.c.h; path = config.h; sourceTree = "<group>"; };
		D0FE8EE6179CA8A5008C9F21 /* parse_productions.h */ = {isa = PBXFileReference; fileEncoding = 4; lastKnownFileType = sourcecode.c.h; path = parse_productions.h; sourceTree = "<group>"; };
		D0FE8EE7179FB75F008C9F21 /* parse_productions.cpp */ = {isa = PBXFileReference; fileEncoding = 4; lastKnownFileType = sourcecode.cpp.cpp; path = parse_productions.cpp; sourceTree = "<group>"; };
/* End PBXFileReference section */

/* Begin PBXFrameworksBuildPhase section */
		D007693C1990137800CA4627 /* Frameworks */ = {
			isa = PBXFrameworksBuildPhase;
			buildActionMask = 2147483647;
			files = (
				D007693D1990137800CA4627 /* libncurses.dylib in Frameworks */,
			);
			runOnlyForDeploymentPostprocessing = 0;
		};
		D0D02ACD1598642A008E62BD /* Frameworks */ = {
			isa = PBXFrameworksBuildPhase;
			buildActionMask = 2147483647;
			files = (
				D0D02ADC159864D5008E62BD /* libncurses.dylib in Frameworks */,
			);
			runOnlyForDeploymentPostprocessing = 0;
		};
		D0D26939159835CA005D9B9C /* Frameworks */ = {
			isa = PBXFrameworksBuildPhase;
			buildActionMask = 2147483647;
			files = (
				D0D02A8D15983CFA008E62BD /* libncurses.dylib in Frameworks */,
			);
			runOnlyForDeploymentPostprocessing = 0;
		};
		D0F01A0415A9789C0034B3B1 /* Frameworks */ = {
			isa = PBXFrameworksBuildPhase;
			buildActionMask = 2147483647;
			files = (
				D0F01A0515A978A10034B3B1 /* Foundation.framework in Frameworks */,
			);
			runOnlyForDeploymentPostprocessing = 0;
		};
/* End PBXFrameworksBuildPhase section */

/* Begin PBXGroup section */
		D01A2C9C16964CF600767098 /* pages_for_manpath */ = {
			isa = PBXGroup;
			children = (
				D01A2D23169B730A00767098 /* man1 */,
			);
			name = pages_for_manpath;
			sourceTree = "<group>";
		};
		D031890A15E36DB500D9CC39 /* Other Build Products */ = {
			isa = PBXGroup;
			children = (
				D031890915E36D9800D9CC39 /* base */,
			);
			name = "Other Build Products";
			sourceTree = "<group>";
		};
		D08A328E17B4455100F3A533 /* fish_tests */ = {
			isa = PBXGroup;
			children = (
			);
			path = fish_tests;
			sourceTree = "<group>";
		};
		D0A084F013B3AC130099B651 = {
			isa = PBXGroup;
			children = (
				D0D02A91159845EF008E62BD /* Sources */,
				D0F5E28115A7A32D00315DFF /* DerivedSources */,
				D0D02AFC159871BF008E62BD /* Launcher */,
				D0D02A8E15983D5F008E62BD /* Libraries */,
				D0D02AAB15985C14008E62BD /* Resources */,
				D031890A15E36DB500D9CC39 /* Other Build Products */,
				D08A328E17B4455100F3A533 /* fish_tests */,
				D0D2693215983562005D9B9C /* Products */,
			);
			sourceTree = "<group>";
		};
		D0C9A728197444E40006BE78 /* docopt */ = {
			isa = PBXGroup;
			children = (
				D007690B19899E4000CA4627 /* docopt_fish_grammar.h */,
				D007690C19899E4400CA4627 /* docopt_fish_parse_tree.cpp */,
				D007690E19899E4F00CA4627 /* docopt_fish_types.h */,
				D0C9A72A197444E40006BE78 /* docopt_fish.h */,
				D0C9A729197444E40006BE78 /* docopt_fish.cpp */,
				D0C9A72D19745B8E0006BE78 /* docopt_registration.h */,
				D0C9A72C19745B8E0006BE78 /* docopt_registration.cpp */,
			);
			path = docopt;
			sourceTree = "<group>";
		};
		D0D02A8E15983D5F008E62BD /* Libraries */ = {
			isa = PBXGroup;
			children = (
				D0D02A8C15983CFA008E62BD /* libncurses.dylib */,
				D0CBD583159EEE010024809C /* Foundation.framework */,
			);
			name = Libraries;
			sourceTree = "<group>";
		};
		D0D02A91159845EF008E62BD /* Sources */ = {
			isa = PBXGroup;
			children = (
				D0C9A728197444E40006BE78 /* docopt */,
				D0C6FCCB14CFA4B7004CE8AD /* autoload.h */,
				D0C6FCC914CFA4B0004CE8AD /* autoload.cpp */,
				D0A0850313B3ACEE0099B651 /* builtin.h */,
				D0A0853013B3ACEE0099B651 /* builtin_commandline.cpp */,
				D0A0853113B3ACEE0099B651 /* builtin_complete.cpp */,
				D0A0853213B3ACEE0099B651 /* builtin_jobs.cpp */,
				D0A0853313B3ACEE0099B651 /* builtin_set.cpp */,
				D0C861EA16CC7054003B5A04 /* builtin_set_color.cpp */,
				D0A0853413B3ACEE0099B651 /* builtin_ulimit.cpp */,
				D0F3373A1506DE3C00ECEFC0 /* builtin_test.cpp */,
				D0CA63F316FC275F00093BD4 /* builtin_printf.cpp */,
				D0A0853513B3ACEE0099B651 /* builtin.cpp */,
				D0B6B0FF14E88BA400AD6C10 /* color.h */,
				D0B6B0FE14E88BA400AD6C10 /* color.cpp */,
				D0A0850413B3ACEE0099B651 /* common.h */,
				D0A0853613B3ACEE0099B651 /* common.cpp */,
				D0A0850513B3ACEE0099B651 /* complete.h */,
				D0A0853713B3ACEE0099B651 /* complete.cpp */,
				D0A0850613B3ACEE0099B651 /* config.h */,
				D0A0850713B3ACEE0099B651 /* env_universal_common.h */,
				D0A0853813B3ACEE0099B651 /* env_universal_common.cpp */,
				D0A0850913B3ACEE0099B651 /* env.h */,
				D0A0853A13B3ACEE0099B651 /* env.cpp */,
				D0A0850A13B3ACEE0099B651 /* event.h */,
				D0A0853B13B3ACEE0099B651 /* event.cpp */,
				D0A0850B13B3ACEE0099B651 /* exec.h */,
				D0A0853C13B3ACEE0099B651 /* exec.cpp */,
				D0A0850C13B3ACEE0099B651 /* expand.h */,
				D0A0853D13B3ACEE0099B651 /* expand.cpp */,
				D0D9B2B318555D92001AE279 /* parse_constants.h */,
				D0FE8EE6179CA8A5008C9F21 /* parse_productions.h */,
				D0FE8EE7179FB75F008C9F21 /* parse_productions.cpp */,
				D0C52F361765284C00BFAB82 /* parse_tree.h */,
				D0C52F351765284C00BFAB82 /* parse_tree.cpp */,
				D052D80A1868F7FC003ABCBD /* parse_execution.h */,
				D052D8091868F7FC003ABCBD /* parse_execution.cpp */,
				D0A0850D13B3ACEE0099B651 /* fallback.h */,
				D0A0853E13B3ACEE0099B651 /* fallback.cpp */,
				D0A0850E13B3ACEE0099B651 /* function.h */,
				D0A0854413B3ACEE0099B651 /* function.cpp */,
				D0A0853F13B3ACEE0099B651 /* fish_indent.cpp */,
				D0A0854113B3ACEE0099B651 /* fish_tests.cpp */,
				D0A0854213B3ACEE0099B651 /* fish.cpp */,
				D00F63F019137E9D00FCCDEC /* fish_version.cpp */,
				D0A0851113B3ACEE0099B651 /* highlight.h */,
				D0A0854713B3ACEE0099B651 /* highlight.cpp */,
				D0A0851213B3ACEE0099B651 /* history.h */,
				D0A0854813B3ACEE0099B651 /* history.cpp */,
				D0A0851313B3ACEE0099B651 /* input_common.h */,
				D0A0854913B3ACEE0099B651 /* input_common.cpp */,
				D0A0851413B3ACEE0099B651 /* input.h */,
				D0A0854A13B3ACEE0099B651 /* input.cpp */,
				D0A0851513B3ACEE0099B651 /* intern.h */,
				D0A0854B13B3ACEE0099B651 /* intern.cpp */,
				D0A0851613B3ACEE0099B651 /* io.h */,
				D0A0854C13B3ACEE0099B651 /* io.cpp */,
				D0A0851713B3ACEE0099B651 /* iothread.h */,
				D0A0854D13B3ACEE0099B651 /* iothread.cpp */,
				D0A0851813B3ACEE0099B651 /* kill.h */,
				D0A0854F13B3ACEE0099B651 /* kill.cpp */,
				D0A0854E13B3ACEE0099B651 /* key_reader.cpp */,
				D03EE83814DF88B200FC7150 /* lru.h */,
				D0A0851913B3ACEE0099B651 /* mimedb.h */,
				D0A0855013B3ACEE0099B651 /* mimedb.cpp */,
				D0A0851A13B3ACEE0099B651 /* output.h */,
				D0A0855113B3ACEE0099B651 /* output.cpp */,
				D032388A1849D1980032CF2C /* pager.h */,
				D03238891849D1980032CF2C /* pager.cpp */,
				D0A0851B13B3ACEE0099B651 /* parse_util.h */,
				D0A0855213B3ACEE0099B651 /* parse_util.cpp */,
				D0A0851C13B3ACEE0099B651 /* parser_keywords.h */,
				D0A0855313B3ACEE0099B651 /* parser_keywords.cpp */,
				D0A0851D13B3ACEE0099B651 /* parser.h */,
				D0A0855413B3ACEE0099B651 /* parser.cpp */,
				D0A0851E13B3ACEE0099B651 /* path.h */,
				D0A0855513B3ACEE0099B651 /* path.cpp */,
				D09B1C1A14FC7B5B00F91077 /* postfork.h */,
				D09B1C1914FC7B5B00F91077 /* postfork.cpp */,
				D0A0851F13B3ACEE0099B651 /* print_help.h */,
				D0A0855613B3ACEE0099B651 /* print_help.cpp */,
				D0A0852013B3ACEE0099B651 /* proc.h */,
				D0A0855713B3ACEE0099B651 /* proc.cpp */,
				D0A0852113B3ACEE0099B651 /* reader.h */,
				D0A0855813B3ACEE0099B651 /* reader.cpp */,
				D0A0852213B3ACEE0099B651 /* sanity.h */,
				D0A0855913B3ACEE0099B651 /* sanity.cpp */,
				D0A0852313B3ACEE0099B651 /* screen.h */,
				D0A0855A13B3ACEE0099B651 /* screen.cpp */,
				D0A0852413B3ACEE0099B651 /* signal.h */,
				D0A0855C13B3ACEE0099B651 /* signal.cpp */,
				D0A0852513B3ACEE0099B651 /* tokenizer.h */,
				D0A0855D13B3ACEE0099B651 /* tokenizer.cpp */,
				D0C9733A18DE5451002D7C81 /* utf8.h */,
				D0C9733718DE5449002D7C81 /* utf8.cpp */,
				D0A0852613B3ACEE0099B651 /* util.h */,
				D0A0855E13B3ACEE0099B651 /* util.cpp */,
				D0A0852713B3ACEE0099B651 /* wgetopt.h */,
				D0A0855F13B3ACEE0099B651 /* wgetopt.cpp */,
				D0A0852813B3ACEE0099B651 /* wildcard.h */,
				D0A0856013B3ACEE0099B651 /* wildcard.cpp */,
				D0A0852913B3ACEE0099B651 /* wutil.h */,
				D0A0856113B3ACEE0099B651 /* wutil.cpp */,
				D0A0852A13B3ACEE0099B651 /* xdgmime.h */,
				D0A0856213B3ACEE0099B651 /* xdgmime.cpp */,
				D0A0852B13B3ACEE0099B651 /* xdgmimealias.h */,
				D0A0856313B3ACEE0099B651 /* xdgmimealias.cpp */,
				D0A0852C13B3ACEE0099B651 /* xdgmimeglob.h */,
				D0A0856413B3ACEE0099B651 /* xdgmimeglob.cpp */,
				D0A0852D13B3ACEE0099B651 /* xdgmimeint.h */,
				D0A0856513B3ACEE0099B651 /* xdgmimeint.cpp */,
				D0A0852E13B3ACEE0099B651 /* xdgmimemagic.h */,
				D0A0856613B3ACEE0099B651 /* xdgmimemagic.cpp */,
				D0A0852F13B3ACEE0099B651 /* xdgmimeparent.h */,
				D0A0856713B3ACEE0099B651 /* xdgmimeparent.cpp */,
			);
			name = Sources;
			sourceTree = "<group>";
		};
		D0D02AAB15985C14008E62BD /* Resources */ = {
			isa = PBXGroup;
			children = (
				D0879AC616BF9A1A00E98E56 /* fish_term_icon.icns */,
				D07B247215BCC15700D4ADB4 /* add-shell */,
				D0CBD586159EF0E10024809C /* launch_fish.scpt */,
				D0CBD580159EE48F0024809C /* config.fish */,
				D0C4FD9415A7D7EE00212EF1 /* config.fish */,
				D07B247515BCC4BE00D4ADB4 /* install.sh */,
				D0D02AA915985C0C008E62BD /* Info.plist */,
				D0A564F2168D1F2000AF6161 /* build_documentation.sh */,
				D01A2C9C16964CF600767098 /* pages_for_manpath */,
				D0A564F1168D0BAB00AF6161 /* man */,
				D025C02715D1FEA100B9DB63 /* completions */,
				D025C02815D1FEA100B9DB63 /* functions */,
				D025C02915D1FEA100B9DB63 /* tools */,
				D0A564D2168CF34A00AF6161 /* doc_src */,
			);
			name = Resources;
			sourceTree = "<group>";
		};
		D0D02AFC159871BF008E62BD /* Launcher */ = {
			isa = PBXGroup;
			children = (
				D0D02AFA159871B2008E62BD /* osx_fish_launcher.m */,
			);
			name = Launcher;
			sourceTree = "<group>";
		};
		D0D2693215983562005D9B9C /* Products */ = {
			isa = PBXGroup;
			children = (
				D0D2693C159835CA005D9B9C /* fish */,
				D0D02A9A15985A75008E62BD /* fish.app */,
				D0D02AD01598642A008E62BD /* fish_indent */,
				D00769421990137800CA4627 /* fish_tests */,
			);
			name = Products;
			sourceTree = "<group>";
		};
		D0F5E28115A7A32D00315DFF /* DerivedSources */ = {
			isa = PBXGroup;
			children = (
				D0F5E28415A7A32D00315DFF /* config.h */,
			);
			name = DerivedSources;
			sourceTree = DERIVED_FILE_DIR;
		};
/* End PBXGroup section */

/* Begin PBXLegacyTarget section */
		D0A084F713B3AC130099B651 /* Makefile */ = {
			isa = PBXLegacyTarget;
			buildArgumentsString = " -f Makefile -k ${ACTION}";
			buildConfigurationList = D0A084FA13B3AC130099B651 /* Build configuration list for PBXLegacyTarget "Makefile" */;
			buildPhases = (
			);
			buildToolPath = /usr/bin/make;
			buildWorkingDirectory = "";
			dependencies = (
			);
			name = Makefile;
			passBuildSettingsInEnvironment = 1;
			productName = FishsFish;
		};
/* End PBXLegacyTarget section */

/* Begin PBXNativeTarget section */
		D00769101990137800CA4627 /* fish_tests */ = {
			isa = PBXNativeTarget;
			buildConfigurationList = D007693E1990137800CA4627 /* Build configuration list for PBXNativeTarget "fish_tests" */;
			buildPhases = (
				D00769111990137800CA4627 /* Sources */,
				D007693C1990137800CA4627 /* Frameworks */,
			);
			buildRules = (
			);
			dependencies = (
			);
			name = fish_tests;
			productName = fish_Xcode;
			productReference = D00769421990137800CA4627 /* fish_tests */;
			productType = "com.apple.product-type.tool";
		};
		D0D02A9915985A75008E62BD /* fish.app */ = {
			isa = PBXNativeTarget;
			buildConfigurationList = D0D02AA415985A75008E62BD /* Build configuration list for PBXNativeTarget "fish.app" */;
			buildPhases = (
				D0F01A0215A9788B0034B3B1 /* Sources */,
				D0CBD585159EF09F0024809C /* Resources */,
				D0F01A0415A9789C0034B3B1 /* Frameworks */,
			);
			buildRules = (
			);
			dependencies = (
				D031890815E36CC000D9CC39 /* PBXTargetDependency */,
			);
			name = fish.app;
			productName = fish;
			productReference = D0D02A9A15985A75008E62BD /* fish.app */;
			productType = "com.apple.product-type.application";
		};
		D0D02ACF1598642A008E62BD /* fish_indent */ = {
			isa = PBXNativeTarget;
			buildConfigurationList = D0D02AD31598642A008E62BD /* Build configuration list for PBXNativeTarget "fish_indent" */;
			buildPhases = (
				D0D02ACC1598642A008E62BD /* Sources */,
				D0D02ACD1598642A008E62BD /* Frameworks */,
			);
			buildRules = (
			);
			dependencies = (
			);
			name = fish_indent;
			productName = fish_indent;
			productReference = D0D02AD01598642A008E62BD /* fish_indent */;
			productType = "com.apple.product-type.tool";
		};
		D0D2693B159835CA005D9B9C /* fish_shell */ = {
			isa = PBXNativeTarget;
			buildConfigurationList = D0D26943159835CA005D9B9C /* Build configuration list for PBXNativeTarget "fish_shell" */;
			buildPhases = (
				D0D26938159835CA005D9B9C /* Sources */,
				D0D26939159835CA005D9B9C /* Frameworks */,
			);
			buildRules = (
			);
			dependencies = (
			);
			name = fish_shell;
			productName = fish_Xcode;
			productReference = D0D2693C159835CA005D9B9C /* fish */;
			productType = "com.apple.product-type.tool";
		};
/* End PBXNativeTarget section */

/* Begin PBXProject section */
		D0A084F213B3AC130099B651 /* Project object */ = {
			isa = PBXProject;
			attributes = {
				LastUpgradeCheck = 0500;
			};
			buildConfigurationList = D0A084F513B3AC130099B651 /* Build configuration list for PBXProject "fish" */;
			compatibilityVersion = "Xcode 3.2";
			developmentRegion = English;
			hasScannedForEncodings = 0;
			knownRegions = (
				en,
			);
			mainGroup = D0A084F013B3AC130099B651;
			productRefGroup = D0D2693215983562005D9B9C /* Products */;
			projectDirPath = "";
			projectRoot = "";
			targets = (
				D07D265615E33B86009E43F6 /* install_tree */,
				D0F019EC15A976F30034B3B1 /* base */,
				D0D02A9915985A75008E62BD /* fish.app */,
				D0D2693B159835CA005D9B9C /* fish_shell */,
				D0D02ACF1598642A008E62BD /* fish_indent */,
				D0A564E6168CFDD800AF6161 /* man_pages */,
				D0A084F713B3AC130099B651 /* Makefile */,
				D00769101990137800CA4627 /* fish_tests */,
			);
		};
/* End PBXProject section */

/* Begin PBXResourcesBuildPhase section */
		D0CBD585159EF09F0024809C /* Resources */ = {
			isa = PBXResourcesBuildPhase;
			buildActionMask = 2147483647;
			files = (
				D031890C15E36E4600D9CC39 /* base in Resources */,
				D0CBD587159EF0E10024809C /* launch_fish.scpt in Resources */,
				D0879AC816BF9AAB00E98E56 /* fish_term_icon.icns in Resources */,
				D07B247315BCC15700D4ADB4 /* add-shell in Resources */,
				D07B247615BCC4BE00D4ADB4 /* install.sh in Resources */,
			);
			runOnlyForDeploymentPostprocessing = 0;
		};
/* End PBXResourcesBuildPhase section */

/* Begin PBXShellScriptBuildPhase section */
		D0A564EB168CFDDE00AF6161 /* ShellScript */ = {
			isa = PBXShellScriptBuildPhase;
			buildActionMask = 2147483647;
			files = (
			);
			inputPaths = (
				"$(SRCROOT)/doc_src/alias.txt",
				"$(SRCROOT)/doc_src/and.txt",
				"$(SRCROOT)/doc_src/begin.txt",
				"$(SRCROOT)/doc_src/bg.txt",
				"$(SRCROOT)/doc_src/bind.txt",
				"$(SRCROOT)/doc_src/block.txt",
				"$(SRCROOT)/doc_src/break.txt",
				"$(SRCROOT)/doc_src/breakpoint.txt",
				"$(SRCROOT)/doc_src/builtin.txt",
				"$(SRCROOT)/doc_src/case.txt",
				"$(SRCROOT)/doc_src/cd.txt",
				"$(SRCROOT)/doc_src/command.txt",
				"$(SRCROOT)/doc_src/commandline.txt",
				"$(SRCROOT)/doc_src/complete.txt",
				"$(SRCROOT)/doc_src/contains.txt",
				"$(SRCROOT)/doc_src/continue.txt",
				"$(SRCROOT)/doc_src/count.txt",
				"$(SRCROOT)/doc_src/dirh.txt",
				"$(SRCROOT)/doc_src/dirs.txt",
				"$(SRCROOT)/doc_src/echo.txt",
				"$(SRCROOT)/doc_src/else.txt",
				"$(SRCROOT)/doc_src/emit.txt",
				"$(SRCROOT)/doc_src/end.txt",
				"$(SRCROOT)/doc_src/eval.txt",
				"$(SRCROOT)/doc_src/exec.txt",
				"$(SRCROOT)/doc_src/exit.txt",
				"$(SRCROOT)/doc_src/fg.txt",
				"$(SRCROOT)/doc_src/fish.txt",
				"$(SRCROOT)/doc_src/fish_config.txt",
				"$(SRCROOT)/doc_src/fish_indent.txt",
				"$(SRCROOT)/doc_src/fish_prompt.txt",
				"$(SRCROOT)/doc_src/fish_right_prompt.txt",
				"$(SRCROOT)/doc_src/fish_update_completions.txt",
				"$(SRCROOT)/doc_src/fishd.txt",
				"$(SRCROOT)/doc_src/for.txt",
				"$(SRCROOT)/doc_src/funced.txt",
				"$(SRCROOT)/doc_src/funcsave.txt",
				"$(SRCROOT)/doc_src/function.txt",
				"$(SRCROOT)/doc_src/functions.txt",
				"$(SRCROOT)/doc_src/help.txt",
				"$(SRCROOT)/doc_src/history.txt",
				"$(SRCROOT)/doc_src/if.txt",
				"$(SRCROOT)/doc_src/isatty.txt",
				"$(SRCROOT)/doc_src/jobs.txt",
				"$(SRCROOT)/doc_src/math.txt",
				"$(SRCROOT)/doc_src/mimedb.txt",
				"$(SRCROOT)/doc_src/nextd.txt",
				"$(SRCROOT)/doc_src/not.txt",
				"$(SRCROOT)/doc_src/open.txt",
				"$(SRCROOT)/doc_src/or.txt",
				"$(SRCROOT)/doc_src/popd.txt",
				"$(SRCROOT)/doc_src/prevd.txt",
				"$(SRCROOT)/doc_src/psub.txt",
				"$(SRCROOT)/doc_src/pushd.txt",
				"$(SRCROOT)/doc_src/pwd.txt",
				"$(SRCROOT)/doc_src/random.txt",
				"$(SRCROOT)/doc_src/read.txt",
				"$(SRCROOT)/doc_src/return.txt",
				"$(SRCROOT)/doc_src/set.txt",
				"$(SRCROOT)/doc_src/set_color.txt",
				"$(SRCROOT)/doc_src/source.txt",
				"$(SRCROOT)/doc_src/status.txt",
				"$(SRCROOT)/doc_src/switch.txt",
				"$(SRCROOT)/doc_src/test.txt",
				"$(SRCROOT)/doc_src/trap.txt",
				"$(SRCROOT)/doc_src/type.txt",
				"$(SRCROOT)/doc_src/ulimit.txt",
				"$(SRCROOT)/doc_src/umask.txt",
				"$(SRCROOT)/doc_src/vared.txt",
				"$(SRCROOT)/doc_src/while.txt",
			);
			outputPaths = (
				"$(BUILT_PRODUCTS_DIR)/man/man1/alias.1",
				"$(BUILT_PRODUCTS_DIR)/man/man1/and.1",
				"$(BUILT_PRODUCTS_DIR)/man/man1/begin.1",
				"$(BUILT_PRODUCTS_DIR)/man/man1/bg.1",
				"$(BUILT_PRODUCTS_DIR)/man/man1/bind.1",
				"$(BUILT_PRODUCTS_DIR)/man/man1/block.1",
				"$(BUILT_PRODUCTS_DIR)/man/man1/break.1",
				"$(BUILT_PRODUCTS_DIR)/man/man1/breakpoint.1",
				"$(BUILT_PRODUCTS_DIR)/man/man1/builtin.1",
				"$(BUILT_PRODUCTS_DIR)/man/man1/case.1",
				"$(BUILT_PRODUCTS_DIR)/man/man1/cd.1",
				"$(BUILT_PRODUCTS_DIR)/man/man1/command.1",
				"$(BUILT_PRODUCTS_DIR)/man/man1/commandline.1",
				"$(BUILT_PRODUCTS_DIR)/man/man1/complete.1",
				"$(BUILT_PRODUCTS_DIR)/man/man1/contains.1",
				"$(BUILT_PRODUCTS_DIR)/man/man1/continue.1",
				"$(BUILT_PRODUCTS_DIR)/man/man1/count.1",
				"$(BUILT_PRODUCTS_DIR)/man/man1/dirh.1",
				"$(BUILT_PRODUCTS_DIR)/man/man1/dirs.1",
				"$(BUILT_PRODUCTS_DIR)/man/man1/echo.1",
				"$(BUILT_PRODUCTS_DIR)/man/man1/else.1",
				"$(BUILT_PRODUCTS_DIR)/man/man1/emit.1",
				"$(BUILT_PRODUCTS_DIR)/man/man1/end.1",
				"$(BUILT_PRODUCTS_DIR)/man/man1/eval.1",
				"$(BUILT_PRODUCTS_DIR)/man/man1/exec.1",
				"$(BUILT_PRODUCTS_DIR)/man/man1/exit.1",
				"$(BUILT_PRODUCTS_DIR)/man/man1/fg.1",
				"$(BUILT_PRODUCTS_DIR)/man/man1/fish.1",
				"$(BUILT_PRODUCTS_DIR)/man/man1/fish_config.1",
				"$(BUILT_PRODUCTS_DIR)/man/man1/fish_indent.1",
				"$(BUILT_PRODUCTS_DIR)/man/man1/fish_prompt.1",
				"$(BUILT_PRODUCTS_DIR)/man/man1/fish_right_prompt.1",
				"$(BUILT_PRODUCTS_DIR)/man/man1/fish_update_completions.1",
				"$(BUILT_PRODUCTS_DIR)/man/man1/fishd.1",
				"$(BUILT_PRODUCTS_DIR)/man/man1/for.1",
				"$(BUILT_PRODUCTS_DIR)/man/man1/funced.1",
				"$(BUILT_PRODUCTS_DIR)/man/man1/funcsave.1",
				"$(BUILT_PRODUCTS_DIR)/man/man1/function.1",
				"$(BUILT_PRODUCTS_DIR)/man/man1/functions.1",
				"$(BUILT_PRODUCTS_DIR)/man/man1/help.1",
				"$(BUILT_PRODUCTS_DIR)/man/man1/history.1",
				"$(BUILT_PRODUCTS_DIR)/man/man1/if.1",
				"$(BUILT_PRODUCTS_DIR)/man/man1/isatty.1",
				"$(BUILT_PRODUCTS_DIR)/man/man1/jobs.1",
				"$(BUILT_PRODUCTS_DIR)/man/man1/math.1",
				"$(BUILT_PRODUCTS_DIR)/man/man1/mimedb.1",
				"$(BUILT_PRODUCTS_DIR)/man/man1/nextd.1",
				"$(BUILT_PRODUCTS_DIR)/man/man1/not.1",
				"$(BUILT_PRODUCTS_DIR)/man/man1/open.1",
				"$(BUILT_PRODUCTS_DIR)/man/man1/or.1",
				"$(BUILT_PRODUCTS_DIR)/man/man1/popd.1",
				"$(BUILT_PRODUCTS_DIR)/man/man1/prevd.1",
				"$(BUILT_PRODUCTS_DIR)/man/man1/psub.1",
				"$(BUILT_PRODUCTS_DIR)/man/man1/pushd.1",
				"$(BUILT_PRODUCTS_DIR)/man/man1/pwd.1",
				"$(BUILT_PRODUCTS_DIR)/man/man1/random.1",
				"$(BUILT_PRODUCTS_DIR)/man/man1/read.1",
				"$(BUILT_PRODUCTS_DIR)/man/man1/return.1",
				"$(BUILT_PRODUCTS_DIR)/man/man1/set.1",
				"$(BUILT_PRODUCTS_DIR)/man/man1/set_color.1",
				"$(BUILT_PRODUCTS_DIR)/man/man1/source.1",
				"$(BUILT_PRODUCTS_DIR)/man/man1/status.1",
				"$(BUILT_PRODUCTS_DIR)/man/man1/switch.1",
				"$(BUILT_PRODUCTS_DIR)/man/man1/test.1",
				"$(BUILT_PRODUCTS_DIR)/man/man1/trap.1",
				"$(BUILT_PRODUCTS_DIR)/man/man1/type.1",
				"$(BUILT_PRODUCTS_DIR)/man/man1/ulimit.1",
				"$(BUILT_PRODUCTS_DIR)/man/man1/umask.1",
				"$(BUILT_PRODUCTS_DIR)/man/man1/vared.1",
				"$(BUILT_PRODUCTS_DIR)/man/man1/while.1",
			);
			runOnlyForDeploymentPostprocessing = 0;
			shellPath = /bin/sh;
			shellScript = "cd \"${SRCROOT}\" ;\n# Run build_documentation.sh\n# Do this in a subshell so that we keep going even if it calls exit\n( . \"./build_tools/build_documentation.sh\" \"./Doxyfile.help\" \"./doc_src\" \"$BUILT_PRODUCTS_DIR\" )\n\n# Copy certain files into man1, destined for share/man/man1 (instead of share/fish/man/man1)\n# These copies will fail of the documentation did not build; that's OK\n# We want to create the directory even if the documentation did not build, so that the Xcode build can still succeed\nmanpathdir=\"${BUILT_PRODUCTS_DIR}/pages_for_manpath/man1\"\necho \"Copying pages destined for manpath into $manpathdir\"\nrm -Rf \"$manpathdir\"\nmkdir -p \"$manpathdir\"\nfor manpage in fish.1 set_color.1 fishd.1 fish_indent.1; do\n  manpagepath=\"${BUILT_PRODUCTS_DIR}/man/man1/${manpage}\"\n  test -f \"$manpagepath\" && cp \"$manpagepath\" \"${BUILT_PRODUCTS_DIR}/pages_for_manpath/man1/\"\ndone\n\n# Always succeed\ntrue\n";
		};
/* End PBXShellScriptBuildPhase section */

/* Begin PBXSourcesBuildPhase section */
		D00769111990137800CA4627 /* Sources */ = {
			isa = PBXSourcesBuildPhase;
			buildActionMask = 2147483647;
			files = (
				D00769121990137800CA4627 /* autoload.cpp in Sources */,
				D00769131990137800CA4627 /* builtin_test.cpp in Sources */,
				D00769141990137800CA4627 /* color.cpp in Sources */,
				D00769151990137800CA4627 /* common.cpp in Sources */,
				D00769161990137800CA4627 /* event.cpp in Sources */,
				D00769171990137800CA4627 /* input_common.cpp in Sources */,
				D00769181990137800CA4627 /* io.cpp in Sources */,
				D00769191990137800CA4627 /* iothread.cpp in Sources */,
				D007691A1990137800CA4627 /* parse_util.cpp in Sources */,
				D007691B1990137800CA4627 /* path.cpp in Sources */,
				D007691C1990137800CA4627 /* parse_execution.cpp in Sources */,
				D007691D1990137800CA4627 /* postfork.cpp in Sources */,
				D007691E1990137800CA4627 /* screen.cpp in Sources */,
				D007691F1990137800CA4627 /* signal.cpp in Sources */,
				D00769201990137800CA4627 /* utf8.cpp in Sources */,
				D00769211990137800CA4627 /* builtin.cpp in Sources */,
				D00769221990137800CA4627 /* function.cpp in Sources */,
				D00769231990137800CA4627 /* complete.cpp in Sources */,
				D00769241990137800CA4627 /* env.cpp in Sources */,
				D00769251990137800CA4627 /* exec.cpp in Sources */,
				D00769261990137800CA4627 /* expand.cpp in Sources */,
				D00769271990137800CA4627 /* fish_version.cpp in Sources */,
				D00769281990137800CA4627 /* highlight.cpp in Sources */,
				D00769291990137800CA4627 /* history.cpp in Sources */,
				D007692A1990137800CA4627 /* kill.cpp in Sources */,
				D007692B1990137800CA4627 /* parser.cpp in Sources */,
				D007692C1990137800CA4627 /* parser_keywords.cpp in Sources */,
				D007692D1990137800CA4627 /* proc.cpp in Sources */,
				D007692E1990137800CA4627 /* reader.cpp in Sources */,
				D007692F1990137800CA4627 /* sanity.cpp in Sources */,
				D00769301990137800CA4627 /* tokenizer.cpp in Sources */,
				D00769311990137800CA4627 /* wildcard.cpp in Sources */,
				D00769321990137800CA4627 /* wgetopt.cpp in Sources */,
				D00769331990137800CA4627 /* wutil.cpp in Sources */,
				D00769341990137800CA4627 /* input.cpp in Sources */,
				D00769351990137800CA4627 /* output.cpp in Sources */,
				D00769361990137800CA4627 /* intern.cpp in Sources */,
				D00769371990137800CA4627 /* env_universal_common.cpp in Sources */,
				D00769381990137800CA4627 /* pager.cpp in Sources */,
				D007693A1990137800CA4627 /* parse_tree.cpp in Sources */,
				D007693B1990137800CA4627 /* parse_productions.cpp in Sources */,
				D0076943199013B900CA4627 /* fish_tests.cpp in Sources */,
			);
			runOnlyForDeploymentPostprocessing = 0;
		};
		D0D02ACC1598642A008E62BD /* Sources */ = {
			isa = PBXSourcesBuildPhase;
			buildActionMask = 2147483647;
			files = (
				D0D02AD615986492008E62BD /* fish_indent.cpp in Sources */,
				D0D02AD715986498008E62BD /* print_help.cpp in Sources */,
				D0D02AD81598649E008E62BD /* common.cpp in Sources */,
				D00F63F219137E9D00FCCDEC /* fish_version.cpp in Sources */,
				D0D02AD9159864A6008E62BD /* parser_keywords.cpp in Sources */,
				D0D02ADA159864AB008E62BD /* wutil.cpp in Sources */,
				D0D02ADB159864C2008E62BD /* tokenizer.cpp in Sources */,
			);
			runOnlyForDeploymentPostprocessing = 0;
		};
		D0D26938159835CA005D9B9C /* Sources */ = {
			isa = PBXSourcesBuildPhase;
			buildActionMask = 2147483647;
			files = (
				D0D02A7C159839D5008E62BD /* autoload.cpp in Sources */,
				D0D02A7D159839D5008E62BD /* builtin_test.cpp in Sources */,
				D0D02A7E159839D5008E62BD /* color.cpp in Sources */,
				D0D02A7F159839D5008E62BD /* common.cpp in Sources */,
				D0D02A80159839D5008E62BD /* event.cpp in Sources */,
				D0D02A81159839D5008E62BD /* input_common.cpp in Sources */,
				D0D02A82159839D5008E62BD /* io.cpp in Sources */,
				D0D02A83159839D5008E62BD /* iothread.cpp in Sources */,
				D0D02A84159839D5008E62BD /* parse_util.cpp in Sources */,
				D0D02A85159839D5008E62BD /* path.cpp in Sources */,
				D052D80B1868F7FC003ABCBD /* parse_execution.cpp in Sources */,
				D0D02A86159839D5008E62BD /* postfork.cpp in Sources */,
				D0D02A87159839D5008E62BD /* screen.cpp in Sources */,
				D0D02A88159839D5008E62BD /* signal.cpp in Sources */,
				D0C9733818DE5449002D7C81 /* utf8.cpp in Sources */,
				D0D2694A15983779005D9B9C /* builtin.cpp in Sources */,
				D0D2694915983772005D9B9C /* function.cpp in Sources */,
				D0D02A67159837AD008E62BD /* complete.cpp in Sources */,
				D0D02A69159837B2008E62BD /* env.cpp in Sources */,
				D0D02A6A1598381A008E62BD /* exec.cpp in Sources */,
				D0D02A6B1598381F008E62BD /* expand.cpp in Sources */,
				D00F63F119137E9D00FCCDEC /* fish_version.cpp in Sources */,
				D0D02A6C15983829008E62BD /* highlight.cpp in Sources */,
				D0D02A6D1598382C008E62BD /* history.cpp in Sources */,
				D0D02A6E15983838008E62BD /* kill.cpp in Sources */,
				D0D02A6F1598383E008E62BD /* parser.cpp in Sources */,
				D0D02A8F15983D8F008E62BD /* parser_keywords.cpp in Sources */,
				D0D02A7015983842008E62BD /* proc.cpp in Sources */,
				D0D02A7115983848008E62BD /* reader.cpp in Sources */,
				D0D02A721598384C008E62BD /* sanity.cpp in Sources */,
				D0D02A7315983852008E62BD /* tokenizer.cpp in Sources */,
				D0D02A7415983857008E62BD /* wildcard.cpp in Sources */,
				D0D02A751598385E008E62BD /* wgetopt.cpp in Sources */,
				D0D02A7615983869008E62BD /* wutil.cpp in Sources */,
				D0D02A7715983875008E62BD /* input.cpp in Sources */,
				D0D02A781598387E008E62BD /* output.cpp in Sources */,
				D0D02A7915983888008E62BD /* intern.cpp in Sources */,
				D0D02A7B15983928008E62BD /* env_universal_common.cpp in Sources */,
				D032388B1849D1980032CF2C /* pager.cpp in Sources */,
				D0D02A89159839DF008E62BD /* fish.cpp in Sources */,
				D0C52F371765284C00BFAB82 /* parse_tree.cpp in Sources */,
				D0FE8EE8179FB760008C9F21 /* parse_productions.cpp in Sources */,
				D0C9A72E19745B8E0006BE78 /* docopt_registration.cpp in Sources */,
				D0C9A72B197444E40006BE78 /* docopt_fish.cpp in Sources */,
				D007690F19899E7600CA4627 /* docopt_fish_parse_tree.cpp in Sources */,
			);
			runOnlyForDeploymentPostprocessing = 0;
		};
		D0F01A0215A9788B0034B3B1 /* Sources */ = {
			isa = PBXSourcesBuildPhase;
			buildActionMask = 2147483647;
			files = (
				D007690D19899E4400CA4627 /* docopt_fish_parse_tree.cpp in Sources */,
				D0F01A0315A978910034B3B1 /* osx_fish_launcher.m in Sources */,
			);
			runOnlyForDeploymentPostprocessing = 0;
		};
/* End PBXSourcesBuildPhase section */

/* Begin PBXTargetDependency section */
		D031890815E36CC000D9CC39 /* PBXTargetDependency */ = {
			isa = PBXTargetDependency;
			target = D0F019EC15A976F30034B3B1 /* base */;
			targetProxy = D031890715E36CC000D9CC39 /* PBXContainerItemProxy */;
		};
		D07D265715E33B86009E43F6 /* PBXTargetDependency */ = {
			isa = PBXTargetDependency;
			target = D0D2693B159835CA005D9B9C /* fish_shell */;
			targetProxy = D07D265815E33B86009E43F6 /* PBXContainerItemProxy */;
		};
		D07D265D15E33B86009E43F6 /* PBXTargetDependency */ = {
			isa = PBXTargetDependency;
			target = D0D02ACF1598642A008E62BD /* fish_indent */;
			targetProxy = D07D265E15E33B86009E43F6 /* PBXContainerItemProxy */;
		};
		D0A564EF168D09C000AF6161 /* PBXTargetDependency */ = {
			isa = PBXTargetDependency;
			target = D0A564E6168CFDD800AF6161 /* man_pages */;
			targetProxy = D0A564EE168D09C000AF6161 /* PBXContainerItemProxy */;
		};
		D0A56500168D257900AF6161 /* PBXTargetDependency */ = {
			isa = PBXTargetDependency;
			target = D0A564E6168CFDD800AF6161 /* man_pages */;
			targetProxy = D0A564FF168D257900AF6161 /* PBXContainerItemProxy */;
		};
		D0F01A1315AA36280034B3B1 /* PBXTargetDependency */ = {
			isa = PBXTargetDependency;
			target = D0D2693B159835CA005D9B9C /* fish_shell */;
			targetProxy = D0F01A1215AA36280034B3B1 /* PBXContainerItemProxy */;
		};
		D0F01A1715AA36300034B3B1 /* PBXTargetDependency */ = {
			isa = PBXTargetDependency;
			target = D0D02ACF1598642A008E62BD /* fish_indent */;
			targetProxy = D0F01A1615AA36300034B3B1 /* PBXContainerItemProxy */;
		};
/* End PBXTargetDependency section */

/* Begin XCBuildConfiguration section */
		D007693F1990137800CA4627 /* Debug */ = {
			isa = XCBuildConfiguration;
			buildSettings = {
				ALWAYS_SEARCH_USER_PATHS = NO;
				COPY_PHASE_STRIP = NO;
				GCC_DYNAMIC_NO_PIC = NO;
				GCC_ENABLE_OBJC_EXCEPTIONS = YES;
				GCC_WARN_UNINITIALIZED_AUTOS = YES;
				PRODUCT_NAME = fish_tests;
			};
			name = Debug;
		};
		D00769401990137800CA4627 /* Release */ = {
			isa = XCBuildConfiguration;
			buildSettings = {
				ALWAYS_SEARCH_USER_PATHS = NO;
				COPY_PHASE_STRIP = YES;
				DEBUG_INFORMATION_FORMAT = "dwarf-with-dsym";
				GCC_ENABLE_OBJC_EXCEPTIONS = YES;
				GCC_WARN_UNINITIALIZED_AUTOS = YES;
				PRODUCT_NAME = fish_tests;
			};
			name = Release;
		};
		D00769411990137800CA4627 /* Release_C++11 */ = {
			isa = XCBuildConfiguration;
			buildSettings = {
				ALWAYS_SEARCH_USER_PATHS = NO;
				COPY_PHASE_STRIP = YES;
				DEBUG_INFORMATION_FORMAT = "dwarf-with-dsym";
				GCC_ENABLE_OBJC_EXCEPTIONS = YES;
				GCC_WARN_UNINITIALIZED_AUTOS = YES;
				PRODUCT_NAME = fish_tests;
			};
			name = "Release_C++11";
		};
		D007FDDA17136EAA00A52BE6 /* Release_C++11 */ = {
			isa = XCBuildConfiguration;
			buildSettings = {
				CLANG_CXX_LANGUAGE_STANDARD = "c++0x";
				CLANG_CXX_LIBRARY = "libc++";
				DEAD_CODE_STRIPPING = YES;
				DEBUG_INFORMATION_FORMAT = "dwarf-with-dsym";
				GCC_ENABLE_CPP_EXCEPTIONS = NO;
				GCC_ENABLE_CPP_RTTI = NO;
				GCC_PREPROCESSOR_DEFINITIONS = (
					"LOCALEDIR=\\\"/usr/local/share/locale\\\"",
					"PREFIX=L\\\"/usr/local\\\"",
					"DATADIR=L\\\"/usr/local/share\\\"",
					"SYSCONFDIR=L\\\"/usr/local/etc\\\"",
					"BINDIR=L\\\"/usr/local/bin\\\"",
					"DOCDIR=L\\\"/usr/local/share/doc\\\"",
					"FISH_BUILD_VERSION=\\\"2.1.0\\\"",
				);
				GCC_WARN_64_TO_32_BIT_CONVERSION = YES;
				GCC_WARN_ABOUT_RETURN_TYPE = YES;
				GCC_WARN_UNUSED_VARIABLE = YES;
				MACOSX_DEPLOYMENT_TARGET = 10.7;
				SDKROOT = macosx;
				USER_HEADER_SEARCH_PATHS = "$(SRCROOT)/osx/**";
				WARNING_CFLAGS = "-Wall";
			};
			name = "Release_C++11";
		};
		D007FDDB17136EAA00A52BE6 /* Release_C++11 */ = {
			isa = XCBuildConfiguration;
			buildSettings = {
				COMBINE_HIDPI_IMAGES = YES;
				INSTALL_PATH = /usr/local;
				PRODUCT_NAME = "base copy";
				SKIP_INSTALL = NO;
			};
			name = "Release_C++11";
		};
		D007FDDC17136EAA00A52BE6 /* Release_C++11 */ = {
			isa = XCBuildConfiguration;
			buildSettings = {
				COMBINE_HIDPI_IMAGES = YES;
				INSTALL_PATH = /usr/local;
				PRODUCT_NAME = "$(TARGET_NAME)";
				SKIP_INSTALL = NO;
			};
			name = "Release_C++11";
		};
		D007FDDD17136EAA00A52BE6 /* Release_C++11 */ = {
			isa = XCBuildConfiguration;
			buildSettings = {
				ALWAYS_SEARCH_USER_PATHS = NO;
				COMBINE_HIDPI_IMAGES = YES;
				COPY_PHASE_STRIP = YES;
				DEBUG_INFORMATION_FORMAT = "dwarf-with-dsym";
				EXECUTABLE_NAME = fish_launcher;
				GCC_ENABLE_OBJC_EXCEPTIONS = YES;
				GCC_WARN_UNINITIALIZED_AUTOS = YES;
				INFOPLIST_FILE = osx/Info.plist;
				PRODUCT_NAME = fish;
				WRAPPER_EXTENSION = app;
			};
			name = "Release_C++11";
		};
		D007FDDE17136EAA00A52BE6 /* Release_C++11 */ = {
			isa = XCBuildConfiguration;
			buildSettings = {
				ALWAYS_SEARCH_USER_PATHS = NO;
				COPY_PHASE_STRIP = YES;
				DEBUG_INFORMATION_FORMAT = "dwarf-with-dsym";
				GCC_ENABLE_OBJC_EXCEPTIONS = YES;
				GCC_WARN_UNINITIALIZED_AUTOS = YES;
				PRODUCT_NAME = fish;
			};
			name = "Release_C++11";
		};
		D007FDE017136EAA00A52BE6 /* Release_C++11 */ = {
			isa = XCBuildConfiguration;
			buildSettings = {
				ALWAYS_SEARCH_USER_PATHS = NO;
				COPY_PHASE_STRIP = YES;
				DEBUG_INFORMATION_FORMAT = "dwarf-with-dsym";
				GCC_ENABLE_OBJC_EXCEPTIONS = YES;
				GCC_WARN_UNINITIALIZED_AUTOS = YES;
				PRODUCT_NAME = "$(TARGET_NAME)";
			};
			name = "Release_C++11";
		};
		D007FDE217136EAA00A52BE6 /* Release_C++11 */ = {
			isa = XCBuildConfiguration;
			buildSettings = {
				COMBINE_HIDPI_IMAGES = YES;
				PRODUCT_NAME = "$(TARGET_NAME)";
			};
			name = "Release_C++11";
		};
		D007FDE317136EAA00A52BE6 /* Release_C++11 */ = {
			isa = XCBuildConfiguration;
			buildSettings = {
				ALWAYS_SEARCH_USER_PATHS = NO;
				COMBINE_HIDPI_IMAGES = YES;
				COPY_PHASE_STRIP = YES;
				DEBUG_INFORMATION_FORMAT = "dwarf-with-dsym";
				GCC_ENABLE_OBJC_EXCEPTIONS = YES;
				OTHER_CFLAGS = "";
				OTHER_LDFLAGS = "";
				PRODUCT_NAME = "$(TARGET_NAME)";
			};
			name = "Release_C++11";
		};
		D07D267015E33B86009E43F6 /* Debug */ = {
			isa = XCBuildConfiguration;
			buildSettings = {
				COMBINE_HIDPI_IMAGES = YES;
				INSTALL_PATH = /usr/local;
				PRODUCT_NAME = "base copy";
				SKIP_INSTALL = NO;
			};
			name = Debug;
		};
		D07D267115E33B86009E43F6 /* Release */ = {
			isa = XCBuildConfiguration;
			buildSettings = {
				COMBINE_HIDPI_IMAGES = YES;
				INSTALL_PATH = /usr/local;
				PRODUCT_NAME = "base copy";
				SKIP_INSTALL = NO;
			};
			name = Release;
		};
		D0A084F813B3AC130099B651 /* Debug */ = {
			isa = XCBuildConfiguration;
			buildSettings = {
				DEBUG_INFORMATION_FORMAT = "dwarf-with-dsym";
				GCC_ENABLE_CPP_EXCEPTIONS = NO;
				GCC_ENABLE_CPP_RTTI = YES;
				GCC_OPTIMIZATION_LEVEL = 0;
				GCC_PREPROCESSOR_DEFINITIONS = (
					"LOCALEDIR=\\\"/usr/local/share/locale\\\"",
					"PREFIX=L\\\"/usr/local\\\"",
					"DATADIR=L\\\"/usr/local/share\\\"",
					"SYSCONFDIR=L\\\"/usr/local/etc\\\"",
					"BINDIR=L\\\"/usr/local/bin\\\"",
					"DOCDIR=L\\\"/usr/local/share/doc\\\"",
					"FISH_BUILD_VERSION=\\\"2.1.0\\\"",
				);
				GCC_SYMBOLS_PRIVATE_EXTERN = NO;
				GCC_WARN_64_TO_32_BIT_CONVERSION = YES;
				GCC_WARN_ABOUT_RETURN_TYPE = YES;
				GCC_WARN_UNUSED_VARIABLE = YES;
				MACOSX_DEPLOYMENT_TARGET = 10.6;
				ONLY_ACTIVE_ARCH = YES;
				SDKROOT = macosx;
				USER_HEADER_SEARCH_PATHS = "$(SRCROOT)/osx/**";
				WARNING_CFLAGS = "-Wall";
			};
			name = Debug;
		};
		D0A084F913B3AC130099B651 /* Release */ = {
			isa = XCBuildConfiguration;
			buildSettings = {
				DEAD_CODE_STRIPPING = YES;
				DEBUG_INFORMATION_FORMAT = "dwarf-with-dsym";
				GCC_ENABLE_CPP_EXCEPTIONS = NO;
				GCC_ENABLE_CPP_RTTI = YES;
				GCC_PREPROCESSOR_DEFINITIONS = (
					"LOCALEDIR=\\\"/usr/local/share/locale\\\"",
					"PREFIX=L\\\"/usr/local\\\"",
					"DATADIR=L\\\"/usr/local/share\\\"",
					"SYSCONFDIR=L\\\"/usr/local/etc\\\"",
					"BINDIR=L\\\"/usr/local/bin\\\"",
					"DOCDIR=L\\\"/usr/local/share/doc\\\"",
					"FISH_BUILD_VERSION=\\\"2.1.0\\\"",
				);
				GCC_WARN_64_TO_32_BIT_CONVERSION = YES;
				GCC_WARN_ABOUT_RETURN_TYPE = YES;
				GCC_WARN_UNUSED_VARIABLE = YES;
				MACOSX_DEPLOYMENT_TARGET = 10.6;
				SDKROOT = macosx;
				USER_HEADER_SEARCH_PATHS = "$(SRCROOT)/osx/**";
				WARNING_CFLAGS = "-Wall";
			};
			name = Release;
		};
		D0A084FB13B3AC130099B651 /* Debug */ = {
			isa = XCBuildConfiguration;
			buildSettings = {
				ALWAYS_SEARCH_USER_PATHS = NO;
				COMBINE_HIDPI_IMAGES = YES;
				COPY_PHASE_STRIP = NO;
				DEBUGGING_SYMBOLS = YES;
				GCC_DYNAMIC_NO_PIC = NO;
				GCC_ENABLE_OBJC_EXCEPTIONS = YES;
				GCC_GENERATE_DEBUGGING_SYMBOLS = YES;
				GCC_OPTIMIZATION_LEVEL = 0;
				OTHER_CFLAGS = "";
				OTHER_LDFLAGS = "";
				PRODUCT_NAME = "$(TARGET_NAME)";
			};
			name = Debug;
		};
		D0A084FC13B3AC130099B651 /* Release */ = {
			isa = XCBuildConfiguration;
			buildSettings = {
				ALWAYS_SEARCH_USER_PATHS = NO;
				COMBINE_HIDPI_IMAGES = YES;
				COPY_PHASE_STRIP = YES;
				DEBUG_INFORMATION_FORMAT = "dwarf-with-dsym";
				GCC_ENABLE_OBJC_EXCEPTIONS = YES;
				OTHER_CFLAGS = "";
				OTHER_LDFLAGS = "";
				PRODUCT_NAME = "$(TARGET_NAME)";
			};
			name = Release;
		};
		D0A564E7168CFDD800AF6161 /* Debug */ = {
			isa = XCBuildConfiguration;
			buildSettings = {
				COMBINE_HIDPI_IMAGES = YES;
				PRODUCT_NAME = "$(TARGET_NAME)";
			};
			name = Debug;
		};
		D0A564E8168CFDD800AF6161 /* Release */ = {
			isa = XCBuildConfiguration;
			buildSettings = {
				COMBINE_HIDPI_IMAGES = YES;
				PRODUCT_NAME = "$(TARGET_NAME)";
			};
			name = Release;
		};
		D0D02AA515985A75008E62BD /* Debug */ = {
			isa = XCBuildConfiguration;
			buildSettings = {
				ALWAYS_SEARCH_USER_PATHS = NO;
				COMBINE_HIDPI_IMAGES = YES;
				COPY_PHASE_STRIP = NO;
				EXECUTABLE_NAME = fish_launcher;
				GCC_DYNAMIC_NO_PIC = NO;
				GCC_ENABLE_OBJC_EXCEPTIONS = YES;
				GCC_PREPROCESSOR_DEFINITIONS = (
					"DEBUG=1",
					"$(inherited)",
				);
				GCC_WARN_UNINITIALIZED_AUTOS = YES;
				INFOPLIST_FILE = osx/Info.plist;
				PRODUCT_NAME = fish;
				WRAPPER_EXTENSION = app;
			};
			name = Debug;
		};
		D0D02AA615985A75008E62BD /* Release */ = {
			isa = XCBuildConfiguration;
			buildSettings = {
				ALWAYS_SEARCH_USER_PATHS = NO;
				COMBINE_HIDPI_IMAGES = YES;
				COPY_PHASE_STRIP = YES;
				DEBUG_INFORMATION_FORMAT = "dwarf-with-dsym";
				EXECUTABLE_NAME = fish_launcher;
				GCC_ENABLE_OBJC_EXCEPTIONS = YES;
				GCC_WARN_UNINITIALIZED_AUTOS = YES;
				INFOPLIST_FILE = osx/Info.plist;
				PRODUCT_NAME = fish;
				WRAPPER_EXTENSION = app;
			};
			name = Release;
		};
		D0D02AD41598642A008E62BD /* Debug */ = {
			isa = XCBuildConfiguration;
			buildSettings = {
				ALWAYS_SEARCH_USER_PATHS = NO;
				COPY_PHASE_STRIP = NO;
				GCC_DYNAMIC_NO_PIC = NO;
				GCC_ENABLE_OBJC_EXCEPTIONS = YES;
				GCC_PREPROCESSOR_DEFINITIONS = (
					"DEBUG=1",
					"$(inherited)",
				);
				GCC_WARN_UNINITIALIZED_AUTOS = YES;
				PRODUCT_NAME = "$(TARGET_NAME)";
			};
			name = Debug;
		};
		D0D02AD51598642A008E62BD /* Release */ = {
			isa = XCBuildConfiguration;
			buildSettings = {
				ALWAYS_SEARCH_USER_PATHS = NO;
				COPY_PHASE_STRIP = YES;
				DEBUG_INFORMATION_FORMAT = "dwarf-with-dsym";
				GCC_ENABLE_OBJC_EXCEPTIONS = YES;
				GCC_WARN_UNINITIALIZED_AUTOS = YES;
				PRODUCT_NAME = "$(TARGET_NAME)";
			};
			name = Release;
		};
		D0D26944159835CA005D9B9C /* Debug */ = {
			isa = XCBuildConfiguration;
			buildSettings = {
				ALWAYS_SEARCH_USER_PATHS = NO;
				COPY_PHASE_STRIP = NO;
				GCC_DYNAMIC_NO_PIC = NO;
				GCC_ENABLE_OBJC_EXCEPTIONS = YES;
				GCC_WARN_UNINITIALIZED_AUTOS = YES;
				PRODUCT_NAME = fish;
			};
			name = Debug;
		};
		D0D26945159835CA005D9B9C /* Release */ = {
			isa = XCBuildConfiguration;
			buildSettings = {
				ALWAYS_SEARCH_USER_PATHS = NO;
				COPY_PHASE_STRIP = YES;
				DEBUG_INFORMATION_FORMAT = "dwarf-with-dsym";
				GCC_ENABLE_OBJC_EXCEPTIONS = YES;
				GCC_WARN_UNINITIALIZED_AUTOS = YES;
				PRODUCT_NAME = fish;
			};
			name = Release;
		};
		D0F019EE15A976F30034B3B1 /* Debug */ = {
			isa = XCBuildConfiguration;
			buildSettings = {
				COMBINE_HIDPI_IMAGES = YES;
				INSTALL_PATH = /usr/local;
				PRODUCT_NAME = "$(TARGET_NAME)";
				SKIP_INSTALL = NO;
			};
			name = Debug;
		};
		D0F019EF15A976F30034B3B1 /* Release */ = {
			isa = XCBuildConfiguration;
			buildSettings = {
				COMBINE_HIDPI_IMAGES = YES;
				INSTALL_PATH = /usr/local;
				PRODUCT_NAME = "$(TARGET_NAME)";
				SKIP_INSTALL = NO;
			};
			name = Release;
		};
/* End XCBuildConfiguration section */

/* Begin XCConfigurationList section */
		D007693E1990137800CA4627 /* Build configuration list for PBXNativeTarget "fish_tests" */ = {
			isa = XCConfigurationList;
			buildConfigurations = (
				D007693F1990137800CA4627 /* Debug */,
				D00769401990137800CA4627 /* Release */,
				D00769411990137800CA4627 /* Release_C++11 */,
			);
			defaultConfigurationIsVisible = 0;
			defaultConfigurationName = Release;
		};
		D07D266F15E33B86009E43F6 /* Build configuration list for PBXAggregateTarget "install_tree" */ = {
			isa = XCConfigurationList;
			buildConfigurations = (
				D07D267015E33B86009E43F6 /* Debug */,
				D07D267115E33B86009E43F6 /* Release */,
				D007FDDB17136EAA00A52BE6 /* Release_C++11 */,
			);
			defaultConfigurationIsVisible = 0;
			defaultConfigurationName = Release;
		};
		D0A084F513B3AC130099B651 /* Build configuration list for PBXProject "fish" */ = {
			isa = XCConfigurationList;
			buildConfigurations = (
				D0A084F813B3AC130099B651 /* Debug */,
				D0A084F913B3AC130099B651 /* Release */,
				D007FDDA17136EAA00A52BE6 /* Release_C++11 */,
			);
			defaultConfigurationIsVisible = 0;
			defaultConfigurationName = Release;
		};
		D0A084FA13B3AC130099B651 /* Build configuration list for PBXLegacyTarget "Makefile" */ = {
			isa = XCConfigurationList;
			buildConfigurations = (
				D0A084FB13B3AC130099B651 /* Debug */,
				D0A084FC13B3AC130099B651 /* Release */,
				D007FDE317136EAA00A52BE6 /* Release_C++11 */,
			);
			defaultConfigurationIsVisible = 0;
			defaultConfigurationName = Release;
		};
		D0A564E9168CFDD800AF6161 /* Build configuration list for PBXAggregateTarget "man_pages" */ = {
			isa = XCConfigurationList;
			buildConfigurations = (
				D0A564E7168CFDD800AF6161 /* Debug */,
				D0A564E8168CFDD800AF6161 /* Release */,
				D007FDE217136EAA00A52BE6 /* Release_C++11 */,
			);
			defaultConfigurationIsVisible = 0;
			defaultConfigurationName = Release;
		};
		D0D02AA415985A75008E62BD /* Build configuration list for PBXNativeTarget "fish.app" */ = {
			isa = XCConfigurationList;
			buildConfigurations = (
				D0D02AA515985A75008E62BD /* Debug */,
				D0D02AA615985A75008E62BD /* Release */,
				D007FDDD17136EAA00A52BE6 /* Release_C++11 */,
			);
			defaultConfigurationIsVisible = 0;
			defaultConfigurationName = Release;
		};
		D0D02AD31598642A008E62BD /* Build configuration list for PBXNativeTarget "fish_indent" */ = {
			isa = XCConfigurationList;
			buildConfigurations = (
				D0D02AD41598642A008E62BD /* Debug */,
				D0D02AD51598642A008E62BD /* Release */,
				D007FDE017136EAA00A52BE6 /* Release_C++11 */,
			);
			defaultConfigurationIsVisible = 0;
			defaultConfigurationName = Release;
		};
		D0D26943159835CA005D9B9C /* Build configuration list for PBXNativeTarget "fish_shell" */ = {
			isa = XCConfigurationList;
			buildConfigurations = (
				D0D26944159835CA005D9B9C /* Debug */,
				D0D26945159835CA005D9B9C /* Release */,
				D007FDDE17136EAA00A52BE6 /* Release_C++11 */,
			);
			defaultConfigurationIsVisible = 0;
			defaultConfigurationName = Release;
		};
		D0F019ED15A976F30034B3B1 /* Build configuration list for PBXAggregateTarget "base" */ = {
			isa = XCConfigurationList;
			buildConfigurations = (
				D0F019EE15A976F30034B3B1 /* Debug */,
				D0F019EF15A976F30034B3B1 /* Release */,
				D007FDDC17136EAA00A52BE6 /* Release_C++11 */,
			);
			defaultConfigurationIsVisible = 0;
			defaultConfigurationName = Release;
		};
/* End XCConfigurationList section */
	};
	rootObject = D0A084F213B3AC130099B651 /* Project object */;
}<|MERGE_RESOLUTION|>--- conflicted
+++ resolved
@@ -55,10 +55,8 @@
 /* End PBXAggregateTarget section */
 
 /* Begin PBXBuildFile section */
-<<<<<<< HEAD
 		D007690D19899E4400CA4627 /* docopt_fish_parse_tree.cpp in Sources */ = {isa = PBXBuildFile; fileRef = D007690C19899E4400CA4627 /* docopt_fish_parse_tree.cpp */; };
 		D007690F19899E7600CA4627 /* docopt_fish_parse_tree.cpp in Sources */ = {isa = PBXBuildFile; fileRef = D007690C19899E4400CA4627 /* docopt_fish_parse_tree.cpp */; };
-=======
 		D00769121990137800CA4627 /* autoload.cpp in Sources */ = {isa = PBXBuildFile; fileRef = D0C6FCC914CFA4B0004CE8AD /* autoload.cpp */; };
 		D00769131990137800CA4627 /* builtin_test.cpp in Sources */ = {isa = PBXBuildFile; fileRef = D0F3373A1506DE3C00ECEFC0 /* builtin_test.cpp */; };
 		D00769141990137800CA4627 /* color.cpp in Sources */ = {isa = PBXBuildFile; fileRef = D0B6B0FE14E88BA400AD6C10 /* color.cpp */; };
@@ -102,7 +100,6 @@
 		D007693B1990137800CA4627 /* parse_productions.cpp in Sources */ = {isa = PBXBuildFile; fileRef = D0FE8EE7179FB75F008C9F21 /* parse_productions.cpp */; };
 		D007693D1990137800CA4627 /* libncurses.dylib in Frameworks */ = {isa = PBXBuildFile; fileRef = D0D02A8C15983CFA008E62BD /* libncurses.dylib */; };
 		D0076943199013B900CA4627 /* fish_tests.cpp in Sources */ = {isa = PBXBuildFile; fileRef = D0A0854113B3ACEE0099B651 /* fish_tests.cpp */; };
->>>>>>> 33c714ca
 		D00F63F119137E9D00FCCDEC /* fish_version.cpp in Sources */ = {isa = PBXBuildFile; fileRef = D00F63F019137E9D00FCCDEC /* fish_version.cpp */; };
 		D00F63F219137E9D00FCCDEC /* fish_version.cpp in Sources */ = {isa = PBXBuildFile; fileRef = D00F63F019137E9D00FCCDEC /* fish_version.cpp */; };
 		D01A2D24169B736200767098 /* man1 in Copy Files */ = {isa = PBXBuildFile; fileRef = D01A2D23169B730A00767098 /* man1 */; };
@@ -112,6 +109,9 @@
 		D033781115DC6D4C00A634BA /* completions in CopyFiles */ = {isa = PBXBuildFile; fileRef = D025C02715D1FEA100B9DB63 /* completions */; };
 		D033781215DC6D5200A634BA /* functions in CopyFiles */ = {isa = PBXBuildFile; fileRef = D025C02815D1FEA100B9DB63 /* functions */; };
 		D033781315DC6D5400A634BA /* tools in CopyFiles */ = {isa = PBXBuildFile; fileRef = D025C02915D1FEA100B9DB63 /* tools */; };
+		D039296D199027A50017D9BA /* docopt_fish_parse_tree.cpp in Sources */ = {isa = PBXBuildFile; fileRef = D007690C19899E4400CA4627 /* docopt_fish_parse_tree.cpp */; };
+		D039296E199027A50017D9BA /* docopt_fish.cpp in Sources */ = {isa = PBXBuildFile; fileRef = D0C9A729197444E40006BE78 /* docopt_fish.cpp */; };
+		D039296F199027A50017D9BA /* docopt_registration.cpp in Sources */ = {isa = PBXBuildFile; fileRef = D0C9A72C19745B8E0006BE78 /* docopt_registration.cpp */; };
 		D052D80B1868F7FC003ABCBD /* parse_execution.cpp in Sources */ = {isa = PBXBuildFile; fileRef = D052D8091868F7FC003ABCBD /* parse_execution.cpp */; };
 		D07B247315BCC15700D4ADB4 /* add-shell in Resources */ = {isa = PBXBuildFile; fileRef = D07B247215BCC15700D4ADB4 /* add-shell */; };
 		D07B247615BCC4BE00D4ADB4 /* install.sh in Resources */ = {isa = PBXBuildFile; fileRef = D07B247515BCC4BE00D4ADB4 /* install.sh */; };
@@ -327,13 +327,10 @@
 /* End PBXCopyFilesBuildPhase section */
 
 /* Begin PBXFileReference section */
-<<<<<<< HEAD
 		D007690B19899E4000CA4627 /* docopt_fish_grammar.h */ = {isa = PBXFileReference; lastKnownFileType = sourcecode.c.h; path = docopt_fish_grammar.h; sourceTree = "<group>"; };
 		D007690C19899E4400CA4627 /* docopt_fish_parse_tree.cpp */ = {isa = PBXFileReference; fileEncoding = 4; lastKnownFileType = sourcecode.cpp.cpp; path = docopt_fish_parse_tree.cpp; sourceTree = "<group>"; };
 		D007690E19899E4F00CA4627 /* docopt_fish_types.h */ = {isa = PBXFileReference; lastKnownFileType = sourcecode.c.h; path = docopt_fish_types.h; sourceTree = "<group>"; };
-=======
 		D00769421990137800CA4627 /* fish_tests */ = {isa = PBXFileReference; explicitFileType = "compiled.mach-o.executable"; includeInIndex = 0; path = fish_tests; sourceTree = BUILT_PRODUCTS_DIR; };
->>>>>>> 33c714ca
 		D00F63F019137E9D00FCCDEC /* fish_version.cpp */ = {isa = PBXFileReference; fileEncoding = 4; lastKnownFileType = sourcecode.cpp.cpp; path = fish_version.cpp; sourceTree = "<group>"; };
 		D01A2D23169B730A00767098 /* man1 */ = {isa = PBXFileReference; lastKnownFileType = text; name = man1; path = pages_for_manpath/man1; sourceTree = BUILT_PRODUCTS_DIR; };
 		D025C02715D1FEA100B9DB63 /* completions */ = {isa = PBXFileReference; lastKnownFileType = folder; name = completions; path = share/completions; sourceTree = "<group>"; };
@@ -1036,6 +1033,7 @@
 			isa = PBXSourcesBuildPhase;
 			buildActionMask = 2147483647;
 			files = (
+				D0076943199013B900CA4627 /* fish_tests.cpp in Sources */,
 				D00769121990137800CA4627 /* autoload.cpp in Sources */,
 				D00769131990137800CA4627 /* builtin_test.cpp in Sources */,
 				D00769141990137800CA4627 /* color.cpp in Sources */,
@@ -1077,7 +1075,9 @@
 				D00769381990137800CA4627 /* pager.cpp in Sources */,
 				D007693A1990137800CA4627 /* parse_tree.cpp in Sources */,
 				D007693B1990137800CA4627 /* parse_productions.cpp in Sources */,
-				D0076943199013B900CA4627 /* fish_tests.cpp in Sources */,
+				D039296D199027A50017D9BA /* docopt_fish_parse_tree.cpp in Sources */,
+				D039296E199027A50017D9BA /* docopt_fish.cpp in Sources */,
+				D039296F199027A50017D9BA /* docopt_registration.cpp in Sources */,
 			);
 			runOnlyForDeploymentPostprocessing = 0;
 		};
